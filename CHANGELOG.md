Copyright Amazon.com, Inc. or its affiliates. All Rights Reserved.
SPDX-License-Identifier: MIT-0

# Changelog

## [Unreleased]

### Added
<<<<<<< HEAD
- **Configuration-Based Summarization Control**
  - Summarization can now be enabled/disabled via configuration file `summarization.enabled` property instead of CloudFormation stack parameter
  - **Key Benefits**: Runtime control without stack redeployment, zero LLM costs when disabled, simplified state machine architecture, backward compatible defaults
  - **Implementation**: Always calls SummarizationStep but service skips processing when `enabled: false`
  - **Cost Optimization**: When disabled, no LLM API calls or S3 operations are performed
  - **Configuration Example**: Set `summarization.enabled: false` to disable, `enabled: true` to enable (default)

- **Configuration-Based Assessment Control**
  - Assessment can now be enabled/disabled via configuration file `assessment.enabled` property instead of CloudFormation stack parameter
  - **Key Benefits**: Runtime control without stack redeployment, zero LLM costs when disabled, simplified state machine architecture, backward compatible defaults
  - **Implementation**: Always calls AssessmentStep but service skips processing when `enabled: false`
  - **Cost Optimization**: When disabled, no LLM API calls or S3 operations are performed
  - **Configuration Example**: Set `assessment.enabled: false` to disable, `enabled: true` to enable (default)

### Removed
- **CloudFormation Parameters**: Removed `IsSummarizationEnabled` and `IsAssessmentEnabled` parameters from all pattern templates
- **Related Conditions**: Removed parameter conditions and state machine definition substitutions for both features
- **Conditional Logic**: Eliminated complex conditional logic from state machine definitions for summarization and assessment steps

### ⚠️ Breaking Changes
- **Configuration Migration Required**: When updating a stack that previously had `IsSummarizationEnabled` or `IsAssessmentEnabled` set to `false`, these features will now default to `enabled: true` after the update. To maintain the disabled behavior:
  1. Update your configuration file to set `summarization.enabled: false` and/or `assessment.enabled: false` as needed
  2. Save the configuration changes immediately after the stack update
  3. This ensures continued cost optimization by preventing unexpected LLM API calls
- **Action Required**: Review your current CloudFormation parameter settings before updating and update your configuration accordingly to preserve existing behavior

=======

- **Dynamic Cost Calculation for Metering Data**
  - Added automated unit cost and estimated cost calculation to metering table with new `unit_cost` and `estimated_cost` columns
  - Dynamic pricing configuration loading from configuration
  - Enhanced cost analysis capabilities with comprehensive Athena queries for cost tracking, trend analysis, and efficiency metrics
  - Automatic cost calculation as `estimated_cost = value × unit_cost` for all metering records
>>>>>>> 28da4c1a

## [0.3.11]

### Added

- **Chat with Document** now available at the bottom of the each Document Detail page.
- **Anthropic Claude Opus 4.1** model available in configuration for all document processing steps
- **Browser tab icon** now features a blue background with a white "IDP"
- **Experimental new classification method** - multimodalPageBoundaryClassification - for detecting section boundaries during page level classification.

## [0.3.10]

### Added

- **Agent Analysis Feature for Natural Language Document Analytics**
  - Added integrated AI-powered analytics agent that enables natural language querying of processed document data
  - **Key Capabilities**: Convert natural language questions to SQL queries, generate interactive visualizations and tables, explore database schema automatically
  - **Secure Architecture**: All Python code execution happens in isolated AWS Bedrock AgentCore sandboxes, not in Lambda functions
  - **Multi-Tool Agent System**: Database discovery tool for schema exploration, Athena query tool for SQL execution, secure code sandbox for data transfer, Python visualization tool for charts and tables
  - **Example Use Cases**: Query document processing volumes and trends, analyze confidence scores and extraction accuracy, explore document classifications and content patterns, generate custom charts and data tables
  - **Sample W2 Test Data**: Includes 20 synthetic W2 tax documents for testing analytics capabilities
  - **Configurable Models**: Supports multiple AI models including Claude 3.7 Sonnet (default), Claude 3.5 Sonnet, Nova Pro/Lite, and Haiku
  - **Web UI Integration**: Accessible through "Document Analytics" section with real-time progress display and query history

- **Automatic Glue Table Creation for Document Sections**
  - Added automatic creation of AWS Glue tables for each document section type (classification) during processing
  - Tables are created dynamically when new section types are encountered, eliminating manual table creation
  - Consistent lowercase naming convention for tables ensures compatibility with case-sensitive S3 paths
  - Tables are configured with partition projection for efficient date-based queries without manual partition management
  - Automatic schema evolution - tables update when new fields are detected in extraction results

## [0.3.9]

### Added
- **Optional Permissions Boundary Support for Enterprise Deployments**
  - Added `PermissionsBoundaryArn` parameter to all CloudFormation templates for organizations with Service Control Policies (SCPs) requiring permissions boundaries
  - Comprehensive support for both explicit IAM roles and implicit roles created by AWS SAM functions and statemachines`
  - Conditional implementation ensures backward compatibility - when no permissions boundary is provided, roles deploy normally

### Added
- IDP Configuration and Prompting Best Practices documentation [doc](./docs/idp-configuration-best-practices.md)

### Changed

- Updated lending_package.pdf sample with more realistic driver's license image

### Fixed
- Issue #27 - removed idp_common bedrock client region default to us-west-2 - PR #28



## [0.3.8]

### Added

- **Lending Package Configuration Support for Pattern-2**
  - Added new `lending-package-sample` configuration to Pattern-2, providing comprehensive support for lending and financial document processing workflows
  - New default configuration for Pattern-2 stack deployments, optimized for loan applications, mortgage processing, and financial verification documents
  - Previous `rvl-cdip-sample` configuration remains available by selecting `rvl-cdip-package-sample` for the `Pattern2Configuration` parameter when deploying or updating stacks

- **Text Confidence View for Document Pages**
  - Added support for displaying OCR text confidence data through new `TextConfidenceUri` field
  - New "Text Confidence View" option in the UI pages panel alongside existing Markdown and Text views
  - Fixed issues with view persistence - Text Confidence View button now always visible with appropriate messaging when content unavailable
  - Fixed view toggle behavior - switching between views no longer closes the viewer window
  - Reordered view buttons to: Markdown View, Text Confidence View, Text View for better user experience

- **Enhanced OCR DPI Configuration for PDF files**
  - DPI for PDF image conversion is now configurable in the configuration editor under OCR image processing settings
  - Default DPI improved from 96 to 150 DPI for better default quality and OCR accuracy
  - Configurable through Web UI without requiring code changes or redeployment

### Changed

- **Converted text confidence data format from JSON to markdown table for improved readability and reduced token usage**
  - Removed unnecessary "page_count" field
  - Changed "text_blocks" array to "text" field containing a markdown table with Text and Confidence columns
  - Reduces prompt size for assessment service while improving UI readability
  - OCR confidence values now rounded to 1 decimal point (e.g., 99.1, 87.3) for cleaner display
  - Markdown table headers now explicitly left-aligned using `|:-----|:-----------|` format for consistent appearance

- **Simplified OCR Service Initialization**
  - OCR service now accepts a single `config` dictionary parameter for cleaner, more consistent API
  - Aligned with classification service pattern for better consistency across IDP services
  - Backward compatibility maintained - old parameter pattern still supported with deprecation warning
  - Updated all lambda functions and notebooks to use new simplified pattern
- Removed fixed image target_height and target_width from default configurations, so images are processed in original resolution by default.

- **Updated Default Configuration for Pattern1 and Pattern2**
  - Changed default configuration for new stacks from "default" to "lending-package-sample" for both Pattern1 and Pattern2
  - Maintains backward compatibility for stack updates by keeping the parameter value "default" mapped to the rvl-cdip-sample for pattern-2.

- **Reduce assessment step costs**
  - Default model for granular assessment is now `us.amazon.nova-lite-v1:0` - experimentation recommended
  - Improved placement of <<CACHEPOINT>> tags in assessment prompt to improve utilization of prompt caching

### Fixed

- **Fixed Image Resizing Behavior for High-Resolution Documents**
  - Fixed issue where empty strings in image configuration were incorrectly resizing images to default 951x1268 pixels instead of preserving original resolution
  - Empty strings (`""`) in `target_width` and `target_height` configuration now preserve original document resolution for maximum processing accuracy
- Fixed issue where PNG files were being unnecessarily converted to JPEG format and resized to lower resolution with lost quality
- Fixed issue where PNG and JPG image files were not rendering inline in the Document Details page
- Fixed issue where PDF files were being downloaded instead of displayed inline
- Fixed pricing data for cacheWrite tokens for Amazon Nova models to resolve innacurate cost estimation in UI.


## [0.3.7]

### Added

- **Criteria Validation Service Class**
  - New  document validation service that evaluates documents against dynamic business rules using Large Language Models (LLMs)
  - **Key Capabilities**: Dynamic business rules configuration, asynchronous processing with concurrent criteria evaluation, intelligent text chunking for large documents, multi-file processing with summarization, comprehensive cost and performance tracking
  - **Primary Use Cases**: Healthcare prior authorization workflows, compliance validation, business rule enforcement, quality assurance, and audit preparation
  - **Architecture Features**: Seamless integration with IDP pipeline using common Bedrock client, unified metering with automatic token usage tracking, S3 operations using standardized file operations, configuration compatibility with existing IDP config system
  - **Advanced Features**: Configurable criteria questions without code changes, robust error handling with graceful degradation, Pydantic-based input/output validation with automatic data cleaning, comprehensive timing metrics and token usage tracking
  - **Limitation**: Python idp_common support only, not yet implemented within deployed pattern workflows.


- **Document Process Flow Visualization**
  - Added interactive visualization of Step Functions workflow execution for document processing
  - Visual representation of processing steps with status indicators and execution details
  - Detailed step information including inputs, outputs, and error messages
  - Timeline view showing chronological execution of all processing steps
  - Auto-refresh capability for monitoring active executions in real-time
  - Support for Map state visualization with iteration details
  - Error diagnostics with detailed error messages for troubleshooting
  - Automatic selection of failed steps for quick issue identification

- **Granular Assessment Service for Scalable Confidence Evaluation**
  - New granular assessment approach that breaks down assessment into smaller, focused tasks for improved accuracy and performance
  - **Key Benefits**: Better accuracy through focused prompts, cost optimization via prompt caching, reduced latency through parallel processing, and scalability for complex documents
  - **Task Types**: Simple batch tasks (groups 3-5 simple attributes), group tasks (individual group attributes), and list item tasks (individual list items for maximum accuracy)
  - **Configuration**: Configurable batch sizes (`simple_batch_size`, `list_batch_size`) and parallel processing (`max_workers`) for performance tuning
  - **Prompt Caching**: Leverages LLM caching capabilities with cached base content (document context, images, OCR data) and dynamic task-specific content
  - **Use Cases**: Ideal for bank statements with hundreds of transactions, documents with 10+ attributes, complex nested structures, and performance-critical scenarios
  - **Backward Compatibility**: Maintains same interface as standard assessment service with seamless migration path
  - **Enhanced Documentation**: Comprehensive documentation in `docs/assessment.md` and example notebooks for both standard and granular approaches

- **Reporting Database now has Document Sections Tables to enable querying across document fields**
  - Added comprehensive document sections storage system that automatically creates tables for each section type (classification)
  - **Dynamic Table Creation**: AWS Glue Crawler automatically discovers new section types and creates corresponding tables (e.g., `invoice`, `receipt`, `bank_statement`)
  - **Configurable Crawler Schedule**: Support for manual, every 15 minutes, hourly, or daily (default) crawler execution via `DocumentSectionsCrawlerFrequency` parameter
  - **Partitioned Storage**: Data organized by section type and date for efficient querying with Amazon Athena

- **Partition Projections for Evaluation and Metering tables**
  - **Automated Partition Management**: Eliminates need for `MSCK REPAIR TABLE` operations with projection-based partition discovery
  - **Performance Benefits**: Athena can efficiently prune partitions based on date ranges without manual partition loading
  - **Backward Compatibility Warning**: The partition structure change from `year=2024/month=03/day=15/` to `date=2024-03-15/` means that data saved in the evaluation or metering tables prior to v0.3.7 will not be visible in Athena queries after updating. To retain access to historical data, you can either:
    - Manually reorganize existing S3 data to match the new partition structure
    - Create separate Athena tables pointing to the old partition structure for historical queries


- **Optimize the classification process for single class configurations in Pattern-2**
  - Detects when only a single document class is defined in the configuration
  - Automatically classifies all document pages as that single class
  - Creates a single section containing all pages
  - Bypasses the backend service calls (Bedrock or SageMaker) completely
  - Logs an INFO message indicating the optimization is active

- **Skip the extraction process for classes with no attributes in Pattern 2/3**
  - Add early detection logic in extraction class to check for empty/missing attributes
  - Return zero metering data and empty JSON results when no attributes defined

- **Enhanced State Machine Optimization for Very Large Documents**
  - Improved document compression to store only section IDs rather than full section objects
  - Modified state machine workflow to eliminate nested result structures and reduce payload size
  - Added OutputPath filtering to remove intermediate results from state machine execution
  - Streamlined assessment step to replace extraction results instead of nesting them
  - Resolves "size exceeding the maximum number of bytes service limit" errors for documents with 500+ pages

### Changed
- **Default behavior for image attachment in Pattern-2 and Pattern3**
  - If the prompt contains a `{DOCUMENT_IMAGE}` placeholder, keep the current behavior (insert image at placeholder)
  - If the prompt does NOT contain a `{DOCUMENT_IMAGE}` placeholder, do NOT attach the image at all
  - Previously, if the (classification or extraction) prompt did NOT contain a `{DOCUMENT_IMAGE}` placeholder, the image was appended at the end of the content array anyway
- **Modified default assessment prompt for token efficiency**
  - Removed `confidence_reason` from output to avoid consuming unnecessary output tokens
  - Refactored task_prompt layout to improve <<CACHEPOINT>> placement for efficiency when granular mode is enabled or disabled
- **Enhanced .clinerules with comprehensive memory bank workflows**
  - Enhanced Plan Mode workflow with requirements gathering, reasoning, and user approval loop

### Fixed
- Fixed UI list deletion issue where empty lists were not saved correctly - #18
- Improve structure and clarity for idp_common Python package documentation
- Improved UI in View/Edit Configuration to clarify that Class and Attribute descriptions are used in the classification and extraction prompts
- Automate UI updates for field "HITL (A2I) Status" in the Document list and document details section.
- Fixed image display issue in PagesPanel where URLs containing special characters (commas, spaces) would fail to load by properly URL-encoding S3 object keys in presigned URL generation

## [0.3.6]

### Fixed
- Update Athena/Glue table configuration to use Parquet format instead of JSON #20
- Cloudformation Error when Changing Evaluation Bucket Name #19

### Added
- **Extended Document Format Support in OCR Service**
  - Added support for processing additional document formats beyond PDF and images:
    - Plain text (.txt) files with automatic pagination for large documents
    - CSV (.csv) files with table visualization and structured output
    - Excel workbooks (.xlsx, .xls) with multi-sheet support (each sheet as a page)
    - Word documents (.docx, .doc) with text extraction and visual representation
  - **Key Features**:
    - Consistent processing model across all document formats
    - Standard page image generation for all formats
    - Structured text output in formats compatible with existing extraction pipelines
    - Confidence metrics for all document types
    - Automatic format detection from file content and extension
  - **Implementation Details**:
    - Format-specific processing strategies for optimal results
    - Enhanced text rendering for plain text documents
    - Table visualization for CSV and Excel data
    - Word document paragraph extraction with formatting preservation
    - S3 storage integration matching existing PDF processing workflow

## [0.3.5]

### Added
- **Human-in-the-Loop (HITL) Support - Pattern 1**
  - Added comprehensive Human-in-the-Loop review capabilities using Amazon SageMaker Augmented AI (A2I)
  - **Key Features**:
    - Automatic triggering when extraction confidence falls below configurable threshold
    - Integration with SageMaker A2I Review Portal for human validation and correction
    - Configurable confidence threshold through Web UI Portal Configuration tab (0.0-1.0 range)
    - Seamless result integration with human-verified data automatically updating source results
  - **Workflow Integration**: 
    - HITL tasks created automatically when confidence thresholds are not met
    - Reviewers can validate correct extractions or make necessary corrections through the Review Portal
    - Document processing continues with human-verified data after review completion
  - **Configuration Management**:
    - `EnableHITL` parameter for feature toggle
    - Confidence threshold configurable via Web UI without stack redeployment
    - Support for existing private workforce work teams via input parameter
  - **CloudFormation Output**: Added `SageMakerA2IReviewPortalURL` for easy access to review portal
  - **Known Limitations**: Current A2I version cannot provide direct hyperlinks to specific document tasks; template updates require resource recreation
- **Document Compression for Large Documents - all patterns**
  - Added automatic compression support to handle large documents and avoid exceeding Step Functions payload limits (256KB)
  - **Key Features**:
    - Automatic compression (default trigger threshold of 0KB enables compression by default)
    - Transparent handling of both compressed and uncompressed documents in Lambda functions
    - Temporary S3 storage for compressed document state with automatic cleanup via lifecycle policies
  - **New Utility Methods**:
    - `Document.load_document()`: Automatically detects and decompresses document input from Lambda events
    - `Document.serialize_document()`: Automatically compresses large documents for Lambda responses
    - `Document.compress()` and `Document.decompress()`: Compression/decompression methods
  - **Lambda Function Integration**: All relevant Lambda functions updated to use compression utilities
  - **Resolves Step Functions Errors**: Eliminates "result with a size exceeding the maximum number of bytes service limit" errors for large multi-page documents
- **Multi-Backend OCR Support - Pattern 2 and 3**
  - Textract Backend (default): Existing AWS Textract functionality
  - Bedrock Backend: New LLM-based OCR using Claude/Nova models
  - None Backend: Image-only processing without OCR
- **Bedrock OCR Integration - Pattern 2 and 3**
  - Customizable system and task prompts for OCR optimization
  - Better handling of complex documents, tables, and forms
  - Layout preservation capabilities
- **Image Preprocessing - Pattern 2**
  - Adaptive Binarization: Improves OCR accuracy on documents with:
    - Uneven lighting or shadows
    - Low contrast text
    - Background noise or gradients
  - Optional feature with configurable enable/disable
- **YAML Parsing Support for LLM Responses - Pattern 2 and 3**
  - Added comprehensive YAML parsing capabilities to complement existing JSON parsing functionality
  - New `extract_yaml_from_text()` function with robust multi-strategy YAML extraction:
    - YAML in ```yaml and ```yml code blocks
    - YAML with document markers (---)
    - Pattern-based YAML detection using indentation and key indicators
  - New `detect_format()` function for automatic format detection returning 'json', 'yaml', or 'unknown'
  - New unified `extract_structured_data_from_text()` wrapper function that automatically detects and parses both JSON and YAML formats
  - **Token Efficiency**: YAML typically uses 10-30% fewer tokens than equivalent JSON due to more compact syntax
  - **Service Integration**: Updated classification service to use the new unified parsing function with automatic fallback between formats
  - **Comprehensive Testing**: Added 39 new unit tests covering all YAML extraction strategies, format detection, and edge cases
  - **Backward Compatibility**: All existing JSON functionality preserved unchanged, new functionality is purely additive
  - **Intelligent Fallback**: Robust fallback mechanism handles cases where preferred format fails (e.g., JSON requested as YAML falls back to JSON)
  - **Production Ready**: Handles malformed content gracefully, comprehensive error handling and logging
  - **Example Notebook**: Added `notebooks/examples/step3_extraction_using_yaml.ipynb` demonstrating YAML-based extraction with automatic format detection and token efficiency benefits

### Fixed
- **Enhanced JSON Extraction from LLM Responses (Issue #16)**
  - Modularized duplicate `_extract_json()` functions across classification, extraction, summarization, and assessment services into a common `extract_json_from_text()` utility function
  - Improved multi-line JSON handling with literal newlines in string values that previously caused parsing failures
  - Added robust JSON validation and multiple fallback strategies for better extraction reliability
  - Enhanced string parsing with proper escape sequence handling for quotes and newlines
  - Added comprehensive unit tests covering various JSON formats including multi-line scenarios

## [0.3.4]

### Added
- **Configurable Image Processing and Enhanced Resizing Logic**
  - **Improved Image Resizing Algorithm**: Enhanced aspect-ratio preserving scaling that only downsizes when necessary (scale factor < 1.0) to prevent image distortion
  - **Configurable Image Dimensions**: All processing services (Assessment, Classification, Extraction, OCR) now support configurable image dimensions through configuration with default 951×1268 resolution
  - **Service-Specific Image Optimization**: Each service can use optimal image dimensions for performance and quality tuning
  - **Enhanced OCR Service**: Added configurable DPI for PDF-to-image conversion and optional image resizing with dual image strategy (stores original high-DPI images while using resized images for processing)
  - **Runtime Configuration**: No code changes needed to adjust image processing - all configurable through service configuration
  - **Backward Compatibility**: Default values maintain existing behavior with no immediate action required for existing deployments
- **Enhanced Configuration Management**
  - **Save as Default**: New button to save current configuration as the new default baseline with confirmation modal and version upgrade warnings
  - **Export Configuration**: Export current configuration to local files in JSON or YAML format with customizable filename
  - **Import Configuration**: Import configuration from local JSON or YAML files with automatic format detection and validation
  - Enhanced Lambda resolver with deep merge functionality for proper default configuration updates
  - Automatic custom configuration reset when saving as default to maintain clean state
- **Nested Attribute Groups and Lists Support**
  - Enhanced document configuration schema to support complex nested attribute structures with three attribute types:
    - **Simple attributes**: Single-value extractions (existing behavior)
    - **Group attributes**: Nested object structures with sub-attributes (e.g., address with street, city, state)
    - **List attributes**: Arrays with item templates containing multiple attributes per item (e.g., transactions with date, amount, description)
  - **Web UI Enhancements**: Configuration editor now supports viewing and editing nested attribute structures with proper validation
  - **Extraction Service Updates**: Enhanced `{ATTRIBUTE_NAMES_AND_DESCRIPTIONS}` placeholder processing to generate formatted prompts for nested structures
  - **Assessment Service Enhancements**: Added support for nested structure confidence evaluation with recursive processing of group and list attributes, including proper confidence threshold application from configuration
  - **Evaluation Service Improvements**: 
    - Implemented pattern matching for list attributes (e.g., `Transactions[].Date` maps to `Transactions[0].Date`, `Transactions[1].Date`)
    - Added data flattening for complex extraction results using dot notation and array indices
    - Fixed numerical sorting for list items (now sorts 0, 1, 2, ..., 10, 11 instead of alphabetically)
    - Individual evaluation methods applied per nested attribute (EXACT, FUZZY, SEMANTIC, etc.)
  - **Documentation**: Comprehensive updates to evaluation docs and README files with nested structure examples and processing explanations
  - **Use Cases**: Enables complex document processing for bank statements (account details + transactions), invoices (vendor info + line items), and medical records (patient info + procedures)

- **Enhanced Documentation and Examples**
  - New example notebooks with improved clarity, modularity, and documentation

- **Evaluation Framework Enhancements**
  - Added confidence threshold to evaluation outputs to enable prioritizing accuracy results for attributes with higher confidence thresholds

- **Comprehensive Metering Data Collection**
  - The system now captures and stores detailed metering data for analytics, including:
    - Which services were used (Textract, Bedrock, etc.)
    - What operations were performed (analyze_document, Claude, etc.)
    - How many resources were consumed (pages, tokens, etc.)

- **Reporting Database Documentation**
  - Added comprehensive reporting database documentation

### Changed
- Pin packages to tested versions to avoid vulnerability from incompatible new package versions.
- Updated reporting data to use document's queued_time for consistent timestamps
- Create new extensible SaveReportingData class in idp_common package for saving evaluation results to Parquet format
- Remove save_to_reporting from evaluation_function and replace with Lambda invocation, for smaller Lambda packages and better modularity.
- Harden publish process and avoid package version bloat by purging previous build artifacts before re-building

### Fixed
- Defend against non-numeric confidence_threshold values in the configuration - avoid float conversion or numeric comparison exceptions in Assessement step
- Prevent creation of empty configuration fields in UI
- Firefox browser issues with signed URLs (PR #14)
- Improved S3 Partition Key Format for Better Date Range Filtering:
  - Updated reporting data partition keys to use YYYY-MM format for month and YYYY-MM-DD format for day
  - Enables easier date range filtering in analytics queries across different months and years
  - Partition structure now: `year=2024/month=2024-03/day=2024-03-15/` instead of `year=2024/month=03/day=15/`

## [0.3.3]

### Added

- **Amazon Nova Model Fine-tuning Support**
  - Added comprehensive `ModelFinetuningService` class for managing Nova model fine-tuning workflows
  - Support for fine-tuning Amazon Nova models (Nova Lite, Nova Pro) using Amazon Bedrock
  - Complete end-to-end workflow including dataset preparation, job creation, provisioned throughput management, and inference
  - CLI tools for fine-tuning workflow:
    - `prepare_nova_finetuning_data.py` - Dataset preparation from RVL-CDIP or custom datasets
    - `create_finetuning_job.py` - Fine-tuning job creation with automatic IAM role setup
    - `create_provisioned_throughput.py` - Provisioned throughput management for fine-tuned models
    - `inference_example.py` - Model inference and evaluation with comparison capabilities
  - CloudFormation integration with new parameters:
    - `CustomClassificationModelARN` - Support for custom fine-tuned classification models in Pattern-2
    - `CustomExtractionModelARN` - Support for custom fine-tuned extraction models in Pattern-2
  - Automatic integration of fine-tuned models in classification and extraction model selection dropdowns
  - Comprehensive documentation in `docs/nova-finetuning.md` with step-by-step instructions
  - Example notebooks:
    - `finetuning_dataset_prep.ipynb` - Interactive dataset preparation
    - `finetuning_model_service_demo.ipynb` - Service usage demonstration
    - `finetuning_model_document_classification_evaluation.ipynb` - Model evaluation
  - Built-in support for Bedrock fine-tuning format with multi-modal capabilities
  - Data splitting and validation set creation
  - Cost optimization features including provisioned throughput deletion
  - Performance metrics and accuracy evaluation tools

- **Assessment Feature for Extraction Confidence Evaluation (EXPERIMENTAL)**
  - Added new assessment service that evaluates extraction confidence using LLMs to analyze extraction results against source documents
  - Multi-modal assessment capability combining text analysis with document images for comprehensive confidence scoring
  - UI integration with explainability_info display showing per-attribute confidence scores, thresholds, and explanations
  - Optional deployment controlled by `IsAssessmentEnabled` parameter (defaults to false)
  - Added e2e-example-with-assessment.ipynb notebook for testing assessment workflow

- **Enhanced Evaluation Framework with Confidence Integration**
  - Added confidence fields to evaluation reports for quality analysis
  - Automatic extraction and display of confidence scores from assessment explainability_info
  - Enhanced JSON and Markdown evaluation reports with confidence columns
  - Backward compatible integration - shows "N/A" when confidence data unavailable

- **Evaluation Analytics Database and Reporting System**
  - Added comprehensive ReportingDatabase (AWS Glue) with structured evaluation metrics storage
  - Three-tier analytics tables: document_evaluations, section_evaluations, and attribute_evaluations
  - Automatic partitioning by date and document for efficient querying with Amazon Athena
  - Detailed metrics tracking including accuracy, precision, recall, F1 score, execution time, and evaluation methods
  - Added evaluation_reporting_analytics.ipynb notebook for comprehensive performance analysis and visualization
  - Multi-level analytics with document, section, and attribute-level insights
  - Visual dashboards showing accuracy distributions, performance trends, and problematic patterns
  - Configurable filters for date ranges, document types, and evaluation thresholds
  - Integration with existing evaluation framework - metrics automatically saved to database
  - ReportingDatabase output added to CloudFormation template for easy reference

### Fixed
- Fixed build failure related to pandas, numpy, and PyMuPDF dependency conflicts in the idp_common_pkg package
- Fixed deployment failure caused by CodeBuild project timeout, by raising TimeoutInMinutes property
- Added missing cached token metrics to CloudWatch dashboards
- Added Bedrock model access prerequisite to README and deployment doc.

## [0.3.2]

### Added

- **Cost Estimator UI Feature for Context Grouping and Subtotals**
  - Added context grouping functionality to organize cost estimates by logical categories (e.g. OCR, Classification, etc.)
  - Implemented subtotal calculations for better cost breakdown visualization

- **DynamoDB Caching for Resilient Classification**
  - Added optional DynamoDB caching to the multimodal page-level classification service to improve efficiency and resilience
  - Cache successful page classification results to avoid redundant processing during retries when some pages fail due to throttling
  - Exception-safe caching preserves successful work even when individual threads or the overall process fails
  - Configurable via `cache_table` parameter or `CLASSIFICATION_CACHE_TABLE` environment variable
  - Cache entries scoped to document ID and workflow execution ARN with automatic TTL cleanup (24 hours)
  - Significant cost reduction and improved retry performance for large multi-page documents

### Fixed
- "Use as Evaluation Baseline" incorrectly sets document status back to QUEUED. It should remain as COMPLETED.


## [0.3.1]

### Added

- **{DOCUMENT_IMAGE} Placeholder Support in Pattern-2**
  - Added new `{DOCUMENT_IMAGE}` placeholder for precise image positioning in classification and extraction prompts
  - Enables strategic placement of document images within prompt templates for enhanced multimodal understanding
  - Supports both single images and multi-page documents (up to 20 images per Bedrock constraints)
  - Full backward compatibility - existing prompts without placeholder continue to work unchanged
  - Seamless integration with existing `{FEW_SHOT_EXAMPLES}` functionality
  - Added warning logging when image limits are exceeded to help with debugging
  - Enhanced documentation across classification.md, extraction.md, few-shot-examples.md, and pattern-2.md

### Fixed
- When encountering excessive Bedrock throttling, service returned 'unclassified' instead of retrying, when using multi-modal page level classification method.
- Minor documentation issues.

## [0.3.0]

### Added

- **Visual Edit Feature for Document Processing**
  - Interactive visual interface for editing extracted document data combining document image display with overlay annotations and form-based editing.
  - Split-Pane Layout, showing page image(s) and extraction inference results side by side 
  - Zoom & Pan Controls for page image
  - Bounding Box Overlay System (Pattern-1 BDA only)
  - Confidence Scores (Pattern-1 BDA only)
  - **User Experience Benefits**
    - Visual context showing exactly where data was extracted from in original documents
    - Precision editing with visual verification ensuring accuracy of extracted data
    - Real-time visual connection between form fields and document locations
    - Efficient workflow eliminating context switching between viewing and editing

- **Enhanced Few Shot Example Support in Pattern-2**
  - Added comprehensive few shot learning capabilities to improve classification and extraction accuracy
  - Support for example-based prompting with concrete document examples and expected outputs
  - Configuration of few shot examples through document class definitions with `examples` field
  - Each example includes `name`, `classPrompt`, `attributesPrompt`, and `imagePath` parameters
  - **Enhanced imagePath Support**: Now supports single files, local directories, or S3 prefixes with multiple images
    - Automatic discovery of all image files with supported extensions (`.jpg`, `.jpeg`, `.png`, `.gif`, `.bmp`, `.tiff`, `.tif`, `.webp`)
    - Images sorted alphabetically in prompt by filename for consistent ordering
  - Automatic integration of examples into classification and extraction prompts via `{FEW_SHOT_EXAMPLES}` placeholder
  - Demonstrated in `config_library/pattern-2/few_shot_example` configuration with letter, email, and multi-page bank-statement examples
  - Environment variable support for path resolution (`CONFIGURATION_BUCKET` and `ROOT_DIR`)
  - Updated documentation in classification and extraction README files and Pattern-2 few-shot examples guide

- **Bedrock Prompt Caching Support**
  - Added support for `<<CACHEPOINT>>` delimiter in prompts to enable Bedrock prompt caching
  - Prompts can now be split into static (cacheable) and dynamic sections for improved performance and cost optimization
  - Available in classification, extraction, and summarization prompts across all patterns
  - Automatic detection and processing of cache point delimiters in BedrockClient

- **Configuration Library Support**
  - Added `config_library/` directory with pre-built configuration templates for all patterns
  - Configuration now loaded from S3 URIs instead of being defined inline in CloudFormation templates
  - Support for multiple configuration presets per pattern (e.g., default, checkboxed_attributes_extraction, medical_records_summarization, few_shot_example)
  - New `ConfigurationDefaultS3Uri` parameter allows specifying custom S3 configuration sources
  - Enhanced configuration management with separation of infrastructure and business logic

### Fixed
- **Lambda Configuration Reload Issue**
  - Fixed lambda functions loading configuration globally which prevented configuration updates from being picked up during warm starts

### Changed
- **Simplified Model Configuration Architecture**
  - Removed individual model parameters from main template: `Pattern1SummarizationModel`, `Pattern2ClassificationModel`, `Pattern2ExtractionModel`, `Pattern2SummarizationModel`, `Pattern3ExtractionModel`, `Pattern3SummarizationModel`, `EvaluationLLMModelId`
  - Model selection now handled through enum constraints in UpdateSchemaConfig sections within each pattern template
  - Added centralized `IsSummarizationEnabled` parameter (true|false) to control summarization functionality across all patterns
  - Updated all pattern templates to use new boolean parameter instead of checking if model is "DISABLED"
  - Refactored IsSummarizationEnabled conditions in all pattern templates to use the new parameter
  - Maintained backward compatibility while significantly reducing parameter complexity

- **Documentation Restructure**
  - Simplified and condensed README
  - Added new ./docs folder with detailed documentation
  - New Contribution Guidelines
  - GitHub Issue Templates
  - Added documentation clarifying the separation between GenAIIDP solution issues and underlying AWS service concerns

## [0.2.20]
### Added
- Added document summarization functionality
  - New summarization service with default model set to Claude 3 Haiku
  - New summarization function added to all patterns
  - Added end-to-end document summarization notebook example
- Added Bedrock Guardrail integration
  - New parameters BedrockGuardrailId and BedrockGuardrailVersion for optional guardrail configuration
  - Support for applying guardrails in Bedrock model invocations (except classification)
  - Added guardrail functionality to Knowledge Base queries
  - Enhanced security and content safety for model interactions
- Improved performance with parallelized operations
  - Enhanced EvaluationService with multi-threaded processing for faster evaluation
    - Parallel processing of document sections using ThreadPoolExecutor
    - Intelligent attribute evaluation parallelization with LLM-specific optimizations
    - Dynamic batch sizing based on workload for optimal resource utilization
  - Reimplemented Copy to Baseline functionality with asynchronous processing
    - Asynchronous Lambda invocation pattern for processing large document collections
    - EvaluationStatus-based progress tracking and UI integration
    - Batch-based S3 object copying for improved efficiency
    - File operation batching with optimal batch size calculation
- Fine-grained document status tracking for UI real-time progress updates
  - Added status transitions (QUEUED → STARTED → RUNNING → OCR → CLASSIFYING → EXTRACTING → POSTPROCESSING → SUMMARIZING → COMPLETE)
- Default OCR configuration now includes LAYOUT, TABLES, SIGNATURE, and markdown generation now supports tables (via textractor[pandas])
- Added document reprocessing capability to the UI - New "Reprocess" button with confirmation dialog
  
### Changed
- Refactored code for better maintainability
- Updated UI components to support markdown table viewing
- Set default evaluation model to Claude 3 Haiku
- Improved AppSync timeout handling for long-running file copy operations
- Added security headers to UI application per security requirements
- Disabled GraphQL introspection for AppSync API to enhance security
- Added LogLevel parameter to main stack (default WARN level)
- Integration of AppSync helper package into idp_common_pkg
- Various bug fixes and improvements
- Enhanced the Hungarian evaluation method with configurable comparators
- Added dynamic UI form fields based on evaluation method selection
- Fixed multi-page standard output BDA processing in Pattern 1

## [0.2.19]
- Added enhanced EvaluationService with smart attribute discovery and evaluation
  - Automatically discovers and evaluates attributes not defined in configuration
  - Applies default semantic evaluation to unconfigured attributes using LLM method
  - Handles all attribute cases: in both expected/actual, only in expected, only in actual
  - Added new demo notebook examples showing smart attribute discovery in action
- Added SEMANTIC evaluation method using embedding-based comparison


## [0.2.18]
- Improved error handling in service classes
- Support for enum config schema and corresponding picklist in UI. Used for Textract feature selection.
- Removed LLM model choices preserving only multi-modal modals that support multiple image attachments
- Added support for textbased holistic packet classification in Pattern 2
- New holistic classification method in ClassifierService for multi-document packet processing
- Added new example notebook "e2e-holistic-packet-classification.ipynb" demonstrating the holistic classification approach
- Updated Pattern 2 template with parameter for ClassificationMethod selection (multimodalPageLevelClassification or textbasedHolisticClassification)
- Enhanced documentation and READMEs with information about classification methods
- Reorganized main README.md structure for improved navigation and readability

## [0.2.17]

### Enhanced Textract OCR Features
- Added support for Textract advanced features (TABLES, FORMS, SIGNATURES, LAYOUT)
- OCR results now output in rich markdown format for better visualization
- Configurable OCR feature selection through schema configuration
- Improved metering and tracking for different Textract feature combinations

## [0.2.16] 

### Add additional model choice
- Claude, Nova, Meta, and DeepSeek model selection now available

### New Document-Based Architecture

The `idp_common_pkg` introduces a unified Document model approach for consistent document processing:

#### Core Classes
- **Document**: Central data model that tracks document state through the entire processing pipeline
- **Page**: Represents individual document pages with OCR results and classification
- **Section**: Represents logical document sections with classification and extraction results

#### Service Classes
- **OcrService**: Processes documents with AWS Textract or Amazon Bedrock and updates the Document with OCR results
- **ClassificationService**: Classifies document pages/sections using Bedrock or SageMaker backends
- **ExtractionService**: Extracts structured information from document sections using Bedrock

### Pattern Implementation Updates
- Lambda functions refactored, and significantly simplified, to use Document and Section objects, and new Service classes

### Key Benefits

1. **Simplified Integration**: Consistent interfaces make service integration straightforward
2. **Improved Maintainability**: Unified data model reduces code duplication and complexity
3. **Better Error Handling**: Standardized approach to error capture and reporting
4. **Enhanced Traceability**: Complete document history throughout the processing pipeline
5. **Flexible Backend Support**: Easy switching between Bedrock and SageMaker backends
6. **Optimized Resource Usage**: Focused document processing for better performance
7. **Granular Package Installation**: Install only required components with extras syntax

### Example Notebook

A new comprehensive Jupyter notebook demonstrates the Document-based workflow:
- Shows complete end-to-end processing (OCR → Classification → Extraction)
- Uses AWS services (S3, Textract, Bedrock)
- Demonstrates Document object creation and manipulation
- Showcases how to access and utilize extraction results
- Provides a template for custom implementations
- Includes granular package installation examples (`pip install "idp_common_pkg[ocr,classification,extraction]"`)

This refactoring sets the foundation for more maintainable, extensible document processing workflows with clearer data flow and easier troubleshooting.

### Refactored publish.sh script
 - improved modularity with functions
 - improved checksum logic to determine when to rebuild components<|MERGE_RESOLUTION|>--- conflicted
+++ resolved
@@ -6,7 +6,13 @@
 ## [Unreleased]
 
 ### Added
-<<<<<<< HEAD
+
+- **Dynamic Cost Calculation for Metering Data**
+  - Added automated unit cost and estimated cost calculation to metering table with new `unit_cost` and `estimated_cost` columns
+  - Dynamic pricing configuration loading from configuration
+  - Enhanced cost analysis capabilities with comprehensive Athena queries for cost tracking, trend analysis, and efficiency metrics
+  - Automatic cost calculation as `estimated_cost = value × unit_cost` for all metering records
+  
 - **Configuration-Based Summarization Control**
   - Summarization can now be enabled/disabled via configuration file `summarization.enabled` property instead of CloudFormation stack parameter
   - **Key Benefits**: Runtime control without stack redeployment, zero LLM costs when disabled, simplified state machine architecture, backward compatible defaults
@@ -33,14 +39,6 @@
   3. This ensures continued cost optimization by preventing unexpected LLM API calls
 - **Action Required**: Review your current CloudFormation parameter settings before updating and update your configuration accordingly to preserve existing behavior
 
-=======
-
-- **Dynamic Cost Calculation for Metering Data**
-  - Added automated unit cost and estimated cost calculation to metering table with new `unit_cost` and `estimated_cost` columns
-  - Dynamic pricing configuration loading from configuration
-  - Enhanced cost analysis capabilities with comprehensive Athena queries for cost tracking, trend analysis, and efficiency metrics
-  - Automatic cost calculation as `estimated_cost = value × unit_cost` for all metering records
->>>>>>> 28da4c1a
 
 ## [0.3.11]
 
