# Copyright Amazon.com, Inc. or its affiliates. All Rights Reserved.
# SPDX-License-Identifier: MIT-0

import os
import json
import time
import logging

from idp_common import get_config, assessment
from idp_common.models import Document, Status
from idp_common.docs_service import create_document_service
from idp_common import s3
from assessment_validator import AssessmentValidator

# Configuration will be loaded in handler function

logger = logging.getLogger()
logger.setLevel(os.environ.get("LOG_LEVEL", "INFO"))
logging.getLogger('idp_common.bedrock.client').setLevel(os.environ.get("BEDROCK_LOG_LEVEL", "INFO"))

def handler(event, context):
    """
    Lambda handler for document assessment.
    This function assesses the confidence of extraction results for a document section
    using the Assessment service from the idp_common library.
    """
    logger.info(f"Starting assessment processing for event: {json.dumps(event, default=str)}")

    # Load configuration
    config = get_config()
    # Use default=str to handle Decimal and other non-serializable types
    logger.info(f"Config: {json.dumps(config, default=str)}")
    
    # Extract input from event - handle both compressed and uncompressed
    document_data = event.get('document', {})
    section_id = event.get('section_id')
    
    # Validate inputs
    if not document_data:
        raise ValueError("No document provided in event")
        
    if not section_id:
        raise ValueError("No section_id provided in event")
        
    # Convert document data to Document object - handle compression
    working_bucket = os.environ.get('WORKING_BUCKET')
    document = Document.load_document(document_data, working_bucket, logger)
    document.status = Status.ASSESSING
    logger.info(f"Processing assessment for document {document.id}, section {section_id}")

    # Update document status to ASSESSING for UI only
    # Create new 'shell' document since our input document has only 1 section. 
    docStatus = Document(
        id=document.id,
        input_key=document.input_key,
        status=Status.ASSESSING,
    )
    document_service = create_document_service()
    logger.info(f"Updating document status to {docStatus.status}")
    document_service.update_document(docStatus)

    # Initialize assessment service with cache table for enhanced retry handling
    cache_table = os.environ.get('TRACKING_TABLE')
    
    # Check if granular assessment is enabled
    granular_config = config.get('assessment', {}).get('granular', {})
    granular_enabled = granular_config.get('enabled', False)
    
    if granular_enabled:
        # Use enhanced granular assessment service with caching and retry support
        from idp_common.assessment.granular_service import GranularAssessmentService
        assessment_service = GranularAssessmentService(config=config, cache_table=cache_table)
        logger.info("Using granular assessment service with enhanced error handling and caching")
    else:
        # Use regular assessment service
        assessment_service = assessment.AssessmentService(config=config)
        logger.info("Using regular assessment service")

    # Process the document section for assessment
    t0 = time.time()
    logger.info(f"Starting assessment for section {section_id}")
    
    try:
        updated_document = assessment_service.process_document_section(document, section_id)
        t1 = time.time()
        logger.info(f"Total assessment time: {t1-t0:.2f} seconds")
        
        # Check for failed assessment tasks that might require retry
        if (hasattr(updated_document, 'metadata') and 
            updated_document.metadata and 
            'failed_assessment_tasks' in updated_document.metadata):
            
            failed_tasks = updated_document.metadata['failed_assessment_tasks']
            throttling_tasks = {
                task_id: task_info for task_id, task_info in failed_tasks.items()
                if task_info.get('is_throttling', False)
            }
            
            logger.warning(
                f"Assessment completed with {len(failed_tasks)} failed tasks, "
                f"{len(throttling_tasks)} due to throttling"
            )
            
            if throttling_tasks:
                logger.info(
                    f"Throttling detected in {len(throttling_tasks)} tasks. "
                    f"Successful tasks have been cached for retry."
                )
        
    except Exception as e:
        t1 = time.time()
        logger.error(f"Assessment failed after {t1-t0:.2f} seconds: {str(e)}")
        
        # Check if this is a throttling exception that should trigger retry
        from botocore.exceptions import ClientError
        throttling_exceptions = [
            "ThrottlingException",
            "ProvisionedThroughputExceededException",
            "ServiceQuotaExceededException", 
            "TooManyRequestsException",
            "RequestLimitExceeded"
        ]
        
        is_throttling = False
        if isinstance(e, ClientError):
            error_code = e.response.get('Error', {}).get('Code', '')
            is_throttling = error_code in throttling_exceptions
        else:
            exception_name = type(e).__name__
            exception_message = str(e).lower()
            is_throttling = (
                exception_name in throttling_exceptions or
                any(throttle_term.lower() in exception_message for throttle_term in throttling_exceptions)
            )
        
        if is_throttling:
            logger.error(f"Throttling exception detected: {type(e).__name__}. This will trigger state machine retry.")
            # Update document status before re-raising
            document_service.update_document(docStatus)
            # Re-raise to trigger state machine retry
            raise
        else:
            logger.error(f"Non-throttling exception: {type(e).__name__}. Marking document as failed.")
            # Set document status to failed for non-throttling exceptions
            updated_document = document
            updated_document.status = Status.FAILED
            updated_document.errors.append(str(e))

<<<<<<< HEAD
    # Assessment validation (for both regular and granular assessment)
    assessment_enabled = config.get('assessment.enabled', False)
=======
    # Assessment validation
    assessment_enabled = config.get('assessment', {}).get('enabled', False)
>>>>>>> cdecc573
    if not assessment_enabled:
        logger.info("Assessment is disabled.")
    else:
        for section in updated_document.sections:
            if section.section_id == section_id and section.extraction_result_uri:
                logger.info(f"Loading assessment results from: {section.extraction_result_uri}")
                # Load extraction data with assessment results
                extraction_data = s3.get_json_content(section.extraction_result_uri)
                validator = AssessmentValidator(extraction_data,
                                                assessment_config=config.get('assessment', {}),
                                                enable_missing_check=False,
                                                enable_count_check=False)
                validation_results = validator.validate_all()
                if not validation_results['is_valid']:
                    # Handle validation failure
                    updated_document.status = Status.FAILED
                    validation_errors = validation_results['validation_errors']
                    updated_document.errors.extend(validation_errors)
                    logger.error(f"Validation Error: {validation_errors}")

    # Prepare output with automatic compression if needed
    result = {
        'document': updated_document.serialize_document(working_bucket, f"assessment_{section_id}", logger),
        'section_id': section_id
    }
    
    logger.info("Assessment processing completed")
    return result<|MERGE_RESOLUTION|>--- conflicted
+++ resolved
@@ -146,13 +146,8 @@
             updated_document.status = Status.FAILED
             updated_document.errors.append(str(e))
 
-<<<<<<< HEAD
-    # Assessment validation (for both regular and granular assessment)
-    assessment_enabled = config.get('assessment.enabled', False)
-=======
     # Assessment validation
     assessment_enabled = config.get('assessment', {}).get('enabled', False)
->>>>>>> cdecc573
     if not assessment_enabled:
         logger.info("Assessment is disabled.")
     else:
