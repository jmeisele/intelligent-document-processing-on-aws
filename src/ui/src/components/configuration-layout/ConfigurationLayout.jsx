// Copyright Amazon.com, Inc. or its affiliates. All Rights Reserved.
// SPDX-License-Identifier: MIT-0

import React, { useState, useEffect, useRef } from 'react';
import {
  Container,
  Header,
  SpaceBetween,
  Box,
  Button,
  Alert,
  Spinner,
  Form,
  SegmentedControl,
  Modal,
  FormField,
  Input,
  RadioGroup,
} from '@cloudscape-design/components';
import Editor from '@monaco-editor/react';
// eslint-disable-next-line import/no-extraneous-dependencies
import yaml from 'js-yaml';
import useConfiguration from '../../hooks/use-configuration';
import FormView from './FormView';

const ConfigurationLayout = () => {
  const {
    schema,
    mergedConfig,
    defaultConfig,
    loading,
    error,
    updateConfiguration,
    fetchConfiguration,
    isCustomized,
    resetToDefault,
  } = useConfiguration();

  const [formValues, setFormValues] = useState({});
  const [jsonContent, setJsonContent] = useState('');
  const [yamlContent, setYamlContent] = useState('');
  const [isSaving, setIsSaving] = useState(false);
  const [saveSuccess, setSaveSuccess] = useState(false);
  const [saveError, setSaveError] = useState(null);
  const [validationErrors, setValidationErrors] = useState([]);
  const [viewMode, setViewMode] = useState('form'); // Form view as default
  const [showResetModal, setShowResetModal] = useState(false);
  const [showSaveAsDefaultModal, setShowSaveAsDefaultModal] = useState(false);
  const [showExportModal, setShowExportModal] = useState(false);
  const [exportFormat, setExportFormat] = useState('json');
  const [exportFileName, setExportFileName] = useState('configuration');
  const [importError, setImportError] = useState(null);

  const editorRef = useRef(null);

  // Initialize form values from merged config
  useEffect(() => {
    if (mergedConfig) {
      console.log('Setting form values from mergedConfig:', mergedConfig);

      // Make a deep copy to ensure we're not dealing with references
      const formData = JSON.parse(JSON.stringify(mergedConfig));
      setFormValues(formData);

      // Set both JSON and YAML content
      const jsonString = JSON.stringify(mergedConfig, null, 2);
      setJsonContent(jsonString);

      try {
        const yamlString = yaml.dump(mergedConfig);
        setYamlContent(yamlString);
      } catch (e) {
        console.error('Error converting to YAML:', e);
        setYamlContent('# Error converting to YAML');
      }
    }
  }, [mergedConfig]);

  // Process schema to convert custom types to standard JSON Schema format
  const processSchema = (inputSchema) => {
    try {
      const processedSchema = {
        type: 'object',
        properties: {},
        required: inputSchema.required || [],
      };

      // Process schema properties to handle custom types like 'list'
      if (inputSchema.properties) {
        Object.entries(inputSchema.properties).forEach(([key, prop]) => {
          // Convert 'list' type to proper JSON Schema array type (for backwards compatibility)
          if (prop.type === 'list' || prop.type === 'array') {
            processedSchema.properties[key] = {
              type: 'array',
              items: prop.items || {},
            };

            // Process nested items if they have custom types
            if (prop.items && prop.items.type === 'object' && prop.items.properties) {
              const itemProps = {};
              Object.entries(prop.items.properties).forEach(([itemKey, itemProp]) => {
                if (itemProp.type === 'list' || itemProp.type === 'array') {
                  itemProps[itemKey] = {
                    type: 'array',
                    items: itemProp.items || {},
                  };
                } else if (itemProp.type === 'number' || itemProp.type === 'integer') {
                  // For number types, we'll use a more flexible approach
                  // Instead of using oneOf, we'll just use type: ["number", "string"]
                  // This is more widely supported in JSON Schema implementations
                  itemProps[itemKey] = {
                    type: ['number', 'string'],
                  };

                  // Copy over any constraints
                  if (itemProp.minimum !== undefined) {
                    itemProps[itemKey].minimum = itemProp.minimum;
                  }
                  if (itemProp.maximum !== undefined) {
                    itemProps[itemKey].maximum = itemProp.maximum;
                  }
                } else {
                  itemProps[itemKey] = itemProp;
                }
              });
              processedSchema.properties[key].items.properties = itemProps;
              processedSchema.properties[key].items.required = prop.items.required || [];
            }
          } else if (prop.type === 'number' || prop.type === 'integer') {
            // For number types, we'll use a more flexible approach
            // Instead of using oneOf, we'll just use type: ["number", "string"]
            // This is more widely supported in JSON Schema implementations
            processedSchema.properties[key] = {
              type: ['number', 'string'],
            };

            // Copy over any constraints
            if (prop.minimum !== undefined) {
              processedSchema.properties[key].minimum = prop.minimum;
            }
            if (prop.maximum !== undefined) {
              processedSchema.properties[key].maximum = prop.maximum;
            }
          } else {
            // For non-list types, keep the original schema
            processedSchema.properties[key] = prop;
          }
        });
      }

      return processedSchema;
    } catch (e) {
      console.error('Error processing schema:', e);
      return null;
    }
  };

  // Validate YAML content against the schema
  const validateYamlContent = (yamlString) => {
    if (!schema) return [];

    try {
      // Convert YAML to JSON object
      const parsedYaml = yaml.load(yamlString);
      if (!parsedYaml) return [{ message: 'Empty or invalid YAML content' }];

      // Perform schema validation manually
      const errors = [];

      // Check required fields
      if (schema.required) {
        schema.required.forEach((field) => {
          if (parsedYaml[field] === undefined) {
            errors.push({ message: `Required field '${field}' is missing` });
          }
        });
      }

      // Validate property types and constraints
      if (schema.properties && parsedYaml) {
        Object.entries(schema.properties).forEach(([key, prop]) => {
          const value = parsedYaml[key];

          // Skip validation if value is undefined (already handled by required check)
          if (value === undefined) return;

          // Type validation
          if (prop.type === 'number' || prop.type === 'integer') {
            // For YAML validation, we'll be more permissive
            // We'll accept any string or number, but we'll still validate constraints
            // if the value can be converted to a number
            if (typeof value !== 'number' && typeof value !== 'string') {
              errors.push({ message: `Field '${key}' must be a number or a string` });
            } else {
              // Try to convert to number for constraint validation
              let numValue;
              let isValidNumber = false;

              if (typeof value === 'number') {
                numValue = value;
                isValidNumber = true;
              } else if (typeof value === 'string') {
                // Try to parse the string as a number
                numValue = parseFloat(value);
                isValidNumber = !Number.isNaN(numValue) && /^-?\d*\.?\d*$/.test(value);
              }

              // Only check constraints if it's a valid number
              if (isValidNumber) {
                if (prop.minimum !== undefined && numValue < prop.minimum) {
                  errors.push({ message: `Field '${key}' must be at least ${prop.minimum}` });
                }
                if (prop.maximum !== undefined && numValue > prop.maximum) {
                  errors.push({ message: `Field '${key}' must be at most ${prop.maximum}` });
                }
              }
            }
          } else if (prop.type === 'string') {
            if (typeof value !== 'string') {
              errors.push({ message: `Field '${key}' must be a string` });
            } else {
              // Check string constraints
              if (prop.minLength !== undefined && value.length < prop.minLength) {
                errors.push({ message: `Field '${key}' must be at least ${prop.minLength} characters` });
              }
              if (prop.maxLength !== undefined && value.length > prop.maxLength) {
                errors.push({ message: `Field '${key}' must be at most ${prop.maxLength} characters` });
              }
              if (prop.pattern && !new RegExp(prop.pattern).test(value)) {
                errors.push({ message: `Field '${key}' does not match required pattern` });
              }
            }
          } else if (prop.type === 'boolean') {
            if (typeof value !== 'boolean') {
              errors.push({ message: `Field '${key}' must be a boolean` });
            }
          } else if (prop.type === 'array' || prop.type === 'list') {
            if (!Array.isArray(value)) {
              errors.push({ message: `Field '${key}' must be an array` });
            } else {
              // Check array constraints
              if (prop.minItems !== undefined && value.length < prop.minItems) {
                errors.push({ message: `Field '${key}' must have at least ${prop.minItems} items` });
              }
              if (prop.maxItems !== undefined && value.length > prop.maxItems) {
                errors.push({ message: `Field '${key}' must have at most ${prop.maxItems} items` });
              }

              // Validate array items if schema is provided
              if (prop.items && prop.items.type && value.length > 0) {
                value.forEach((item, index) => {
                  if (prop.items.type === 'object' && prop.items.properties) {
                    // Validate object properties in array items
                    Object.entries(prop.items.properties).forEach(([itemKey, itemProp]) => {
                      const itemValue = item[itemKey];

                      // Check if required
                      if (prop.items.required && prop.items.required.includes(itemKey) && itemValue === undefined) {
                        errors.push({ message: `Item ${index} in '${key}' is missing required field '${itemKey}'` });
                      }

                      // Type validation for item properties
                      if (itemValue !== undefined) {
                        if (itemProp.type === 'string' && typeof itemValue !== 'string') {
                          errors.push({ message: `Field '${itemKey}' in item ${index} of '${key}' must be a string` });
                        } else if (itemProp.type === 'number' || itemProp.type === 'integer') {
                          // For YAML validation, we'll be more permissive
                          if (typeof itemValue !== 'number' && typeof itemValue !== 'string') {
                            errors.push({
                              message: `Field '${itemKey}' in item ${index} of '${key}' must be a number or a string`,
                            });
                          } else {
                            // Try to convert to number for constraint validation
                            let numValue;
                            let isValidNumber = false;

                            if (typeof itemValue === 'number') {
                              numValue = itemValue;
                              isValidNumber = true;
                            } else if (typeof itemValue === 'string') {
                              // Try to parse the string as a number
                              numValue = parseFloat(itemValue);
                              isValidNumber = !Number.isNaN(numValue) && /^-?\d*\.?\d*$/.test(itemValue);
                            }

                            // Only check constraints if it's a valid number
                            if (isValidNumber && itemProp.minimum !== undefined && numValue < itemProp.minimum) {
                              errors.push({
                                message: `Field '${itemKey}' in item ${index} of '${key}' must be at least ${itemProp.minimum}`,
                              });
                            }
                            if (isValidNumber && itemProp.maximum !== undefined && numValue > itemProp.maximum) {
                              errors.push({
                                message: `Field '${itemKey}' in item ${index} of '${key}' must be at most ${itemProp.maximum}`,
                              });
                            }
                          }
                        } else if (itemProp.type === 'boolean' && typeof itemValue !== 'boolean') {
                          errors.push({ message: `Field '${itemKey}' in item ${index} of '${key}' must be a boolean` });
                        }
                      }
                    });
                  } else if (prop.items.type === 'string' && typeof item !== 'string') {
                    errors.push({ message: `Item ${index} in '${key}' must be a string` });
                  } else if (prop.items.type === 'number' || prop.items.type === 'integer') {
                    // For YAML validation, we'll be more permissive
                    if (typeof item !== 'number' && typeof item !== 'string') {
                      errors.push({
                        message: `Item ${index} in '${key}' must be a number or a string`,
                      });
                    } else {
                      // Try to convert to number for constraint validation
                      let numValue;
                      let isValidNumber = false;

                      if (typeof item === 'number') {
                        numValue = item;
                        isValidNumber = true;
                      } else if (typeof item === 'string') {
                        // Try to parse the string as a number
                        numValue = parseFloat(item);
                        isValidNumber = !Number.isNaN(numValue) && /^-?\d*\.?\d*$/.test(item);
                      }

                      // Only check constraints if it's a valid number
                      if (isValidNumber && prop.items.minimum !== undefined && numValue < prop.items.minimum) {
                        errors.push({
                          message: `Item ${index} in '${key}' must be at least ${prop.items.minimum}`,
                        });
                      }
                      if (isValidNumber && prop.items.maximum !== undefined && numValue > prop.items.maximum) {
                        errors.push({
                          message: `Item ${index} in '${key}' must be at most ${prop.items.maximum}`,
                        });
                      }
                    }
                  } else if (prop.items.type === 'boolean' && typeof item !== 'boolean') {
                    errors.push({ message: `Item ${index} in '${key}' must be a boolean` });
                  }
                });
              }
            }
          } else if (prop.type === 'object') {
            if (typeof value !== 'object' || value === null || Array.isArray(value)) {
              errors.push({ message: `Field '${key}' must be an object` });
            } else if (prop.properties) {
              // Validate nested object properties
              Object.entries(prop.properties).forEach(([nestedKey]) => {
                const nestedValue = value[nestedKey];

                // Check if required
                if (prop.required && prop.required.includes(nestedKey) && nestedValue === undefined) {
                  errors.push({ message: `Object '${key}' is missing required field '${nestedKey}'` });
                }
              });
            }
          }

          // Check enum values
          if (prop.enum && !prop.enum.includes(value)) {
            errors.push({ message: `Field '${key}' must be one of: ${prop.enum.join(', ')}` });
          }
        });
      }

      return errors;
    } catch (e) {
      return [{ message: `Invalid YAML: ${e.message}` }];
    }
  };

  const handleEditorDidMount = (editor, monaco) => {
    editorRef.current = editor;

    // Set up JSON schema validation if schema is available
    if (schema) {
      try {
        // Process the schema once
        const processedSchema = processSchema(schema);

        if (processedSchema) {
          // Create the JSON Schema configuration
          const jsonSchema = {
            uri: 'http://myserver/schema.json',
            fileMatch: ['*'],
            schema: processedSchema,
          };

          // Set the diagnostics options with the processed schema for JSON
          monaco.languages.json.jsonDefaults.setDiagnosticsOptions({
            validate: true,
            schemas: [jsonSchema],
            allowComments: false,
            trailingCommas: 'error',
          });

          console.log('Processed JSON Schema:', processedSchema);

          // For YAML, we'll use manual validation in the onChange handler
          // since Monaco doesn't have built-in YAML schema validation
          if (viewMode === 'yaml') {
            // Initial validation of YAML content
            const yamlErrors = validateYamlContent(yamlContent);
            if (yamlErrors.length > 0) {
              setValidationErrors(yamlErrors);
            }
          }
        }
      } catch (e) {
        console.error('Error setting up schema validation:', e);
      }
    }
  };

  // Handle changes in the JSON editor
  const handleJsonEditorChange = (value) => {
    setJsonContent(value);
    try {
      const parsedValue = JSON.parse(value);
      setFormValues(parsedValue);

      // Update YAML when JSON changes
      try {
        const yamlString = yaml.dump(parsedValue);
        setYamlContent(yamlString);
      } catch (yamlErr) {
        console.error('Error converting to YAML:', yamlErr);
      }

      setValidationErrors([]);
    } catch (e) {
      setValidationErrors([{ message: `Invalid JSON: ${e.message}` }]);
    }
  };

  // Handle changes in the YAML editor
  const handleYamlEditorChange = (value) => {
    setYamlContent(value);
    try {
      const parsedValue = yaml.load(value);
      setFormValues(parsedValue);

      // Update JSON when YAML changes
      try {
        const jsonString = JSON.stringify(parsedValue, null, 2);
        setJsonContent(jsonString);
      } catch (jsonErr) {
        console.error('Error converting to JSON:', jsonErr);
      }

      // Validate YAML against schema
      if (schema) {
        const schemaErrors = validateYamlContent(value);
        setValidationErrors(schemaErrors);
      } else {
        setValidationErrors([]);
      }
    } catch (e) {
      setValidationErrors([{ message: `Invalid YAML: ${e.message}` }]);
    }
  };

  // Validate the current content based on view mode
  const validateCurrentContent = () => {
    if (!schema) return [];

    try {
      if (viewMode === 'json') {
        // For JSON, we rely on Monaco's built-in validation
        // But we can do a basic parse check here
        JSON.parse(jsonContent);
        return [];
      }
      if (viewMode === 'yaml') {
        // For YAML, use our custom validation
        return validateYamlContent(yamlContent);
      }
      return [];
    } catch (e) {
      return [{ message: `Invalid ${viewMode.toUpperCase()}: ${e.message}` }];
    }
  };

  const handleSave = async (saveAsDefault = false) => {
    // Validate content before saving
    const currentErrors = validateCurrentContent();

    if (currentErrors.length > 0) {
      setValidationErrors(currentErrors);
      setSaveError('Cannot save: Configuration contains validation errors');
      return;
    }

    setIsSaving(true);
    setSaveSuccess(false);
    setSaveError(null);

    try {
      // Simpler approach: Just compare the current form values with default values
      // and only include differences in our custom config
      const customConfigToSave = {};

      // Helper function to compare values - returns a new object
      const compareWithDefault = (current, defaultObj, path = '') => {
        // Add debugging for granular assessment
        if (path.includes('granular')) {
          console.log(`DEBUG: compareWithDefault called with path '${path}':`, {
            current,
            currentType: typeof current,
            defaultObj,
            defaultType: typeof defaultObj,
            currentIsNull: current === null,
            currentIsUndefined: current === undefined,
            defaultIsNull: defaultObj === null,
            defaultIsUndefined: defaultObj === undefined,
          });
        }

        // Make a new result object each time to avoid mutation
        const newResult = {};

        // Skip comparison for null/undefined objects (but not false values!)
        if (current === null || current === undefined || defaultObj === null || defaultObj === undefined) {
          // If current exists but default doesn't, this is a customization
          if (current !== null && current !== undefined && (defaultObj === null || defaultObj === undefined)) {
            return { [path]: current };
          }
          return {};
        }

        // Handle different types
        if (typeof current !== typeof defaultObj) {
          return { [path]: current };
        }

        // Handle arrays
        if (Array.isArray(current)) {
          if (!Array.isArray(defaultObj)) {
            return { [path]: current };
          }

          // Special case: if current array is empty but default is not empty,
          // we need to explicitly save the empty array to override the default
          if (current.length === 0 && defaultObj.length > 0) {
            return { [path]: current };
          }

          // If lengths are different, arrays are different
          if (current.length !== defaultObj.length) {
            return { [path]: current };
          }

          // Check each array element
          let isDifferent = false;
          for (let i = 0; i < current.length; i += 1) {
            // Use += 1 instead of ++
            // For objects in arrays, recursively compare
            if (
              typeof current[i] === 'object' &&
              current[i] !== null &&
              typeof defaultObj[i] === 'object' &&
              defaultObj[i] !== null
            ) {
              const nestedPath = path ? `${path}[${i}]` : `[${i}]`;
              const nestedDiff = compareWithDefault(current[i], defaultObj[i], nestedPath);

              if (Object.keys(nestedDiff).length > 0) {
                isDifferent = true;
                // No need to continue, we know the array is different
                break;
              }
            }
            // For primitive values, direct compare
            else if (JSON.stringify(current[i]) !== JSON.stringify(defaultObj[i])) {
              isDifferent = true;
              break;
            }
          }

          if (isDifferent) {
            return { [path]: current };
          }
          return {};
        }

        // Handle objects (non-arrays)
        if (typeof current === 'object') {
          const keys = new Set([...Object.keys(current), ...Object.keys(defaultObj)]);
          let allResults = {};

          keys.forEach((key) => {
            const newPath = path ? `${path}.${key}` : key;

            // Add debugging for granular assessment
            if (newPath.includes('granular')) {
              console.log(`DEBUG: Comparing object key '${key}' at path '${newPath}':`, {
                currentValue: current[key],
                defaultValue: defaultObj[key],
                keyInCurrent: key in current,
                keyInDefault: key in defaultObj,
              });
            }

            // If key exists in current but not in default
            if (!(key in defaultObj) && key in current) {
              allResults = { ...allResults, [newPath]: current[key] };
            }
            // If key exists in both, compare recursively
            else if (key in defaultObj && key in current) {
              const nestedResults = compareWithDefault(current[key], defaultObj[key], newPath);

              // Add debugging for granular assessment
              if (newPath.includes('granular')) {
                console.log(`DEBUG: Recursive call result for '${newPath}':`, {
                  nestedResults,
                  nestedResultsKeys: Object.keys(nestedResults),
                  nestedResultsLength: Object.keys(nestedResults).length,
                });
              }

              allResults = { ...allResults, ...nestedResults };
            }
          });

          return allResults;
        }

        // Handle primitive values
        if (current !== defaultObj) {
          console.log(`DEBUG: Primitive difference detected at path '${path}':`, {
            current,
            currentType: typeof current,
            defaultObj,
            defaultType: typeof defaultObj,
            areEqual: current === defaultObj,
            areStrictEqual: current !== defaultObj,
          });
          const result = { [path]: current };
          console.log(`DEBUG: Returning primitive difference result:`, result);
          return result;
        }

        return newResult;
      };

      let configToSave;

      if (saveAsDefault) {
        // When saving as default, save the entire current configuration
        configToSave = { ...formValues, saveAsDefault: true };
        console.log('Saving entire config as new default:', configToSave);
      } else {
        // Create our customized config by comparing with defaults
        console.log('DEBUG: About to compare formValues with defaultConfig:', {
          formValues,
          defaultConfig,
          granularInFormValues: formValues?.assessment?.granular,
          granularInDefaultConfig: defaultConfig?.assessment?.granular,
        });
        const differences = compareWithDefault(formValues, defaultConfig);
        console.log('DEBUG: Differences found by compareWithDefault:', differences);

        // Flatten path results into a proper object structure - revised to avoid ESLint errors
        const buildObjectFromPaths = (paths) => {
          // Create a fresh result object
          const newResult = {};

          Object.entries(paths).forEach(([path, value]) => {
            if (!path) return; // Skip empty paths

            // For paths with dots, build nested structure
            if (path.includes('.') || path.includes('[')) {
              // Handle array notation
              if (path.includes('[')) {
                // Arrays need special handling
                // This is simplified - we'll include the whole array when it's customized
                const arrayPath = path.split('[')[0];
                if (!Object.prototype.hasOwnProperty.call(newResult, arrayPath)) {
                  // Find the array in formValues
                  const arrayValue = path.split('.').reduce((acc, part) => {
                    if (!acc) return undefined;
                    return acc[part.replace(/\[\d+\]$/, '')];
                  }, formValues);

                  if (arrayValue) {
                    // Create a new object with this property
                    Object.assign(newResult, { [arrayPath]: arrayValue });
                  }
                }
              } else {
                // Regular object paths
                const parts = path.split('.');

                // Build an object to merge
                const objectToMerge = {};
                let current = objectToMerge;

                // Build nested structure without modifying existing objects
                for (let i = 0; i < parts.length - 1; i += 1) {
                  // Use += 1 instead of ++
                  current[parts[i]] = {};
                  current = current[parts[i]];
                }

                // Set the value at the final path - IMPORTANT: preserve boolean false values!
                current[parts[parts.length - 1]] = value;

                // Deep merge this into result
                const deepMerge = (target, source) => {
                  const output = { ...target };

                  Object.keys(source).forEach((key) => {
                    if (source[key] && typeof source[key] === 'object' && !Array.isArray(source[key])) {
                      if (target[key] && typeof target[key] === 'object') {
                        output[key] = deepMerge(target[key], source[key]);
                      } else {
                        output[key] = { ...source[key] };
                      }
                    } else {
                      // CRITICAL FIX: Always set the value, including boolean false
                      output[key] = source[key];
                    }
                  });

                  return output;
                };

                // Merge into result without modifying original objects
                Object.assign(newResult, deepMerge(newResult, objectToMerge));
              }
            } else {
              // For top-level values, create a new object with the property
              Object.assign(newResult, { [path]: value });
            }
          });

          return newResult;
        };

        // Convert the difference paths to a proper nested structure
        const builtObject = buildObjectFromPaths(differences);
        console.log('DEBUG: Built object from paths:', builtObject);
        Object.assign(customConfigToSave, builtObject);
        configToSave = customConfigToSave;
        console.log('Saving customized config:', configToSave);
      }

      // Make sure we send at least the Info field, even if no customizations
      const success = await updateConfiguration(configToSave);

      if (success) {
        setSaveSuccess(true);
        if (saveAsDefault) {
          setShowSaveAsDefaultModal(false);
        }
        // Force a refresh of the configuration to ensure UI is in sync with backend
        setTimeout(() => {
          fetchConfiguration();
        }, 1000);
      } else {
        setSaveError('Failed to save configuration. Please try again.');
      }
    } catch (err) {
      console.error('Save error:', err);
      setSaveError(`Error: ${err.message}`);
    } finally {
      setIsSaving(false);
    }
  };

  const handleFormChange = (newValues) => {
    setFormValues(newValues);
    try {
      // Update both JSON and YAML content
      const jsonString = JSON.stringify(newValues, null, 2);
      setJsonContent(jsonString);

      try {
        const yamlString = yaml.dump(newValues);
        setYamlContent(yamlString);
      } catch (yamlErr) {
        console.error('Error converting to YAML:', yamlErr);
      }

      setValidationErrors([]);
    } catch (e) {
      setValidationErrors([{ message: `Error converting form values to JSON: ${e.message}` }]);
    }
  };

  const formatJson = () => {
    if (editorRef.current && viewMode === 'json') {
      editorRef.current.getAction('editor.action.formatDocument').run();
    }
  };

  const formatYaml = () => {
    if (editorRef.current && viewMode === 'yaml') {
      editorRef.current.getAction('editor.action.formatDocument').run();

      // Re-validate after formatting
      setTimeout(() => {
        const errors = validateYamlContent(yamlContent);
        setValidationErrors(errors);
      }, 100);
    }
  };

  const handleResetAllToDefault = async () => {
    setIsSaving(true);
    setSaveSuccess(false);
    setSaveError(null);

    try {
      // Reset custom configuration to an empty object
      const success = await updateConfiguration({});

      if (success) {
        setSaveSuccess(true);
        setShowResetModal(false);
        // Force a refresh of the configuration to ensure UI is in sync with backend
        setTimeout(() => {
          fetchConfiguration();
        }, 1000);
      } else {
        setSaveError('Failed to reset configuration. Please try again.');
      }
    } catch (err) {
      console.error('Reset error:', err);
      setSaveError(`Error: ${err.message}`);
    } finally {
      setIsSaving(false);
    }
  };

  const handleExport = () => {
    try {
      let content;
      let mimeType;
      let fileExtension;

      if (exportFormat === 'yaml') {
        content = yaml.dump(mergedConfig);
        mimeType = 'text/yaml';
        fileExtension = 'yaml';
      } else {
        content = JSON.stringify(mergedConfig, null, 2);
        mimeType = 'application/json';
        fileExtension = 'json';
      }

      const blob = new Blob([content], { type: mimeType });
      const url = URL.createObjectURL(blob);
      const link = document.createElement('a');
      link.href = url;
      link.download = `${exportFileName}.${fileExtension}`;
      document.body.appendChild(link);
      link.click();
      document.body.removeChild(link);
      URL.revokeObjectURL(url);
      setShowExportModal(false);
    } catch (err) {
      setSaveError(`Export failed: ${err.message}`);
    }
  };

  const handleImport = (event) => {
    const file = event.target.files[0];
    if (!file) return;

    const reader = new FileReader();
    reader.onload = (e) => {
      try {
        setImportError(null);
        let importedConfig;
        const content = e.target.result;

        if (file.name.endsWith('.yaml') || file.name.endsWith('.yml')) {
          importedConfig = yaml.load(content);
        } else {
          importedConfig = JSON.parse(content);
        }

        if (importedConfig && typeof importedConfig === 'object') {
          handleFormChange(importedConfig);
          setSaveSuccess(false);
          setSaveError(null);
        } else {
          setImportError('Invalid configuration file format');
        }
      } catch (err) {
        setImportError(`Import failed: ${err.message}`);
      }
    };
    reader.readAsText(file);
    // Clear the input value to allow re-importing the same file
    const input = event.target;
    input.value = '';
  };

  if (loading) {
    return (
      <Container header={<Header variant="h2">Configuration</Header>}>
        <Box textAlign="center" padding="l">
          <Spinner size="large" />
          <Box padding="s">Loading configuration...</Box>
        </Box>
      </Container>
    );
  }

  if (error) {
    return (
      <Container header={<Header variant="h2">Configuration</Header>}>
        <Alert type="error" header="Error loading configuration">
<<<<<<< HEAD
          <SpaceBetween direction="vertical" size="s">
            <Box>{error}</Box>
            <Button onClick={fetchConfiguration} variant="primary">
              Retry
            </Button>
=======
          <SpaceBetween size="s">
            <div>{error}</div>
            <Box>
              <Button onClick={fetchConfiguration} variant="primary">
                Retry
              </Button>
            </Box>
>>>>>>> 25b76c74
          </SpaceBetween>
        </Alert>
      </Container>
    );
  }

  if (!schema || !mergedConfig) {
    return (
      <Container header={<Header variant="h2">Configuration</Header>}>
        <Alert type="error" header="Configuration not available">
<<<<<<< HEAD
          <SpaceBetween direction="vertical" size="s">
            <Box>Unable to load configuration schema or values.</Box>
            <Button onClick={fetchConfiguration} variant="primary">
              Retry
            </Button>
=======
          <SpaceBetween size="s">
            <div>Unable to load configuration schema or values.</div>
            <Box>
              <Button onClick={fetchConfiguration} variant="primary">
                Retry
              </Button>
            </Box>
>>>>>>> 25b76c74
          </SpaceBetween>
        </Alert>
      </Container>
    );
  }

  return (
    <>
      <Modal
        visible={showResetModal}
        onDismiss={() => setShowResetModal(false)}
        header="Reset All to Default"
        footer={
          <Box float="right">
            <SpaceBetween direction="horizontal" size="xs">
              <Button variant="link" onClick={() => setShowResetModal(false)}>
                Cancel
              </Button>
              <Button variant="primary" onClick={handleResetAllToDefault} loading={isSaving}>
                Reset
              </Button>
            </SpaceBetween>
          </Box>
        }
      >
        <Box variant="span">
          Are you sure you want to reset all configuration settings to default values? This action cannot be undone.
        </Box>
      </Modal>

      <Modal
        visible={showSaveAsDefaultModal}
        onDismiss={() => setShowSaveAsDefaultModal(false)}
        header="Save as New Default"
        footer={
          <Box float="right">
            <SpaceBetween direction="horizontal" size="xs">
              <Button variant="link" onClick={() => setShowSaveAsDefaultModal(false)}>
                Cancel
              </Button>
              <Button variant="primary" onClick={() => handleSave(true)} loading={isSaving}>
                Save as Default
              </Button>
            </SpaceBetween>
          </Box>
        }
      >
        <SpaceBetween direction="vertical" size="m">
          <Box variant="span">
            Are you sure you want to save the current configuration as the new default? This will replace the existing
            default configuration and cannot be undone.
          </Box>
          <Alert type="warning" header="Important: Version upgrade considerations">
            The default configuration may be overwritten when you update the solution to a new version. We recommend
            using the Export button to download and save your configuration so you can easily restore it after an
            upgrade if needed.
          </Alert>
        </SpaceBetween>
      </Modal>

      <Modal
        visible={showExportModal}
        onDismiss={() => setShowExportModal(false)}
        header="Export Configuration"
        footer={
          <Box float="right">
            <SpaceBetween direction="horizontal" size="xs">
              <Button variant="link" onClick={() => setShowExportModal(false)}>
                Cancel
              </Button>
              <Button variant="primary" onClick={handleExport}>
                Export
              </Button>
            </SpaceBetween>
          </Box>
        }
      >
        <SpaceBetween direction="vertical" size="l">
          <FormField label="File format">
            <RadioGroup
              value={exportFormat}
              onChange={({ detail }) => setExportFormat(detail.value)}
              items={[
                { value: 'json', label: 'JSON' },
                { value: 'yaml', label: 'YAML' },
              ]}
            />
          </FormField>
          <FormField label="File name">
            <Input
              value={exportFileName}
              onChange={({ detail }) => setExportFileName(detail.value)}
              placeholder="configuration"
            />
          </FormField>
        </SpaceBetween>
      </Modal>

      <Container
        header={
          <Header
            variant="h2"
            actions={
              <SpaceBetween direction="horizontal" size="xs">
                <SegmentedControl
                  selectedId={viewMode}
                  onChange={({ detail }) => setViewMode(detail.selectedId)}
                  options={[
                    { id: 'form', text: 'Form View' },
                    { id: 'json', text: 'JSON View' },
                    { id: 'yaml', text: 'YAML View' },
                  ]}
                />
                {viewMode === 'json' && (
                  <Button onClick={formatJson} iconName="file">
                    Format JSON
                  </Button>
                )}
                {viewMode === 'yaml' && (
                  <Button onClick={formatYaml} iconName="file">
                    Format YAML
                  </Button>
                )}
                <Button variant="normal" onClick={() => setShowExportModal(true)}>
                  Export
                </Button>
                <Button variant="normal" onClick={() => document.getElementById('import-file').click()}>
                  Import
                </Button>
                <input
                  id="import-file"
                  type="file"
                  accept=".json,.yaml,.yml"
                  style={{ display: 'none' }}
                  onChange={handleImport}
                />
                <Button variant="normal" onClick={() => setShowResetModal(true)}>
                  Restore default (All)
                </Button>
                <Button variant="normal" onClick={() => setShowSaveAsDefaultModal(true)}>
                  Save as default
                </Button>
                <Button variant="primary" onClick={() => handleSave(false)} loading={isSaving}>
                  Save changes
                </Button>
              </SpaceBetween>
            }
          >
            Configuration
          </Header>
        }
      >
        <Form>
          {saveSuccess && (
            <Alert
              type="success"
              dismissible
              onDismiss={() => setSaveSuccess(false)}
              header="Configuration saved successfully"
            >
              Your configuration changes have been saved.
            </Alert>
          )}

          {saveError && (
            <Alert type="error" dismissible onDismiss={() => setSaveError(null)} header="Error saving configuration">
              {saveError}
            </Alert>
          )}

          {importError && (
            <Alert type="error" dismissible onDismiss={() => setImportError(null)} header="Import error">
              {importError}
            </Alert>
          )}

          {validationErrors.length > 0 && (
            <Alert type="warning" header="Validation errors">
              <ul>
                {validationErrors.map((e, index) => (
                  // eslint-disable-next-line react/no-array-index-key
                  <li key={index}>{e.message}</li>
                ))}
              </ul>
            </Alert>
          )}

          <Box padding="s">
            {viewMode === 'form' && (
              <FormView
                schema={schema}
                formValues={formValues}
                defaultConfig={defaultConfig}
                isCustomized={isCustomized}
                onResetToDefault={resetToDefault}
                onChange={handleFormChange}
              />
            )}

            {viewMode === 'json' && (
              <Editor
                height="70vh"
                defaultLanguage="json"
                value={jsonContent}
                onChange={handleJsonEditorChange}
                onMount={handleEditorDidMount}
                options={{
                  minimap: { enabled: false },
                  formatOnPaste: true,
                  formatOnType: true,
                  automaticLayout: true,
                  scrollBeyondLastLine: false,
                  folding: true,
                  lineNumbers: 'on',
                  renderLineHighlight: 'all',
                  tabSize: 2,
                }}
              />
            )}

            {viewMode === 'yaml' && (
              <Box>
                <Editor
                  height="70vh"
                  defaultLanguage="yaml"
                  value={yamlContent}
                  onChange={handleYamlEditorChange}
                  onMount={handleEditorDidMount}
                  options={{
                    minimap: { enabled: false },
                    formatOnPaste: true,
                    formatOnType: true,
                    automaticLayout: true,
                    scrollBeyondLastLine: false,
                    folding: true,
                    lineNumbers: 'on',
                    renderLineHighlight: 'all',
                    tabSize: 2,
                  }}
                />
              </Box>
            )}
          </Box>
        </Form>
      </Container>
    </>
  );
};

export default ConfigurationLayout;<|MERGE_RESOLUTION|>--- conflicted
+++ resolved
@@ -913,13 +913,6 @@
     return (
       <Container header={<Header variant="h2">Configuration</Header>}>
         <Alert type="error" header="Error loading configuration">
-<<<<<<< HEAD
-          <SpaceBetween direction="vertical" size="s">
-            <Box>{error}</Box>
-            <Button onClick={fetchConfiguration} variant="primary">
-              Retry
-            </Button>
-=======
           <SpaceBetween size="s">
             <div>{error}</div>
             <Box>
@@ -927,7 +920,6 @@
                 Retry
               </Button>
             </Box>
->>>>>>> 25b76c74
           </SpaceBetween>
         </Alert>
       </Container>
@@ -938,13 +930,6 @@
     return (
       <Container header={<Header variant="h2">Configuration</Header>}>
         <Alert type="error" header="Configuration not available">
-<<<<<<< HEAD
-          <SpaceBetween direction="vertical" size="s">
-            <Box>Unable to load configuration schema or values.</Box>
-            <Button onClick={fetchConfiguration} variant="primary">
-              Retry
-            </Button>
-=======
           <SpaceBetween size="s">
             <div>Unable to load configuration schema or values.</div>
             <Box>
@@ -952,7 +937,6 @@
                 Retry
               </Button>
             </Box>
->>>>>>> 25b76c74
           </SpaceBetween>
         </Alert>
       </Container>
