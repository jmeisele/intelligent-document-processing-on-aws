// Copyright Amazon.com, Inc. or its affiliates. All Rights Reserved.
// SPDX-License-Identifier: MIT-0

/* eslint-disable react/prop-types */
import React, { useState, useEffect } from 'react';
import { SpaceBetween, Box, Button, StatusIndicator } from '@cloudscape-design/components';
<<<<<<< HEAD
import { API, graphqlOperation, Logger } from 'aws-amplify';
=======
import { generateClient } from 'aws-amplify/api';
import { ConsoleLogger } from 'aws-amplify/utils';

>>>>>>> 25b76c74
import copyToBaselineMutation from '../../graphql/queries/copyToBaseline';
import FileViewer from '../document-viewer/FileViewer';
import { MarkdownReport } from '../document-viewer/MarkdownViewer';

const client = generateClient();
const logger = new ConsoleLogger('DocumentViewers');

const ViewerControls = ({
  onViewSource,
  onViewReport,
  onViewSummary,
  onSetAsBaseline,
  isSourceVisible,
  isReportVisible,
  isSummaryVisible,
  evaluationReportUri,
  summaryReportUri,
  copyStatus,
  evaluationStatus,
}) => (
  <SpaceBetween direction="horizontal" size="xs">
    <Button onClick={onViewSource} variant={isSourceVisible ? 'primary' : 'normal'}>
      {isSourceVisible ? 'Close Source Document' : 'View Source Document'}
    </Button>
    {evaluationReportUri && (
      <Button onClick={onViewReport} variant={isReportVisible ? 'primary' : 'normal'}>
        {isReportVisible ? 'Close Evaluation Report' : 'View Evaluation Report'}
      </Button>
    )}
    {summaryReportUri && (
      <Button onClick={onViewSummary} variant={isSummaryVisible ? 'primary' : 'normal'}>
        {isSummaryVisible ? 'Close Document Summary' : 'View Document Summary'}
      </Button>
    )}
    <Button
      onClick={onSetAsBaseline}
      disabled={copyStatus === 'in-progress' || evaluationStatus === 'BASELINE_COPYING'}
    >
      Use as Evaluation Baseline
    </Button>
    {copyStatus === 'show-message' && (
      <StatusIndicator type="info">Copy started - see Evaluation status above</StatusIndicator>
    )}
    {evaluationStatus === 'BASELINE_COPYING' && (
      <StatusIndicator type="in-progress">Baseline copying in progress</StatusIndicator>
    )}
    {evaluationStatus === 'BASELINE_AVAILABLE' && !copyStatus && (
      <StatusIndicator type="success">Baseline available</StatusIndicator>
    )}
    {evaluationStatus === 'BASELINE_ERROR' && <StatusIndicator type="error">Baseline copy failed</StatusIndicator>}
  </SpaceBetween>
);

const ViewerContent = ({
  isSourceVisible,
  isReportVisible,
  isSummaryVisible,
  objectKey,
  evaluationReportUri,
  summaryReportUri,
}) => {
  if (!isSourceVisible && !isReportVisible && !isSummaryVisible) {
    return null;
  }

  return (
    <div className="flex flex-col lg:flex-row gap-4 mt-4">
      {isSourceVisible && (
        <div className="flex-1 min-w-0">
          <FileViewer objectKey={objectKey} showControls={false} />
        </div>
      )}
      {isReportVisible && (
        <div className="flex-1 min-w-0">
          <MarkdownReport
            reportUri={evaluationReportUri}
            documentId={objectKey}
            title="Evaluation Report"
            emptyMessage="Evaluation report not available for this document"
          />
        </div>
      )}
      {isSummaryVisible && (
        <div className="flex-1 min-w-0">
          <MarkdownReport
            reportUri={summaryReportUri}
            documentId={objectKey}
            title="Document Summary"
            emptyMessage="Summary report not available for this document"
          />
        </div>
      )}
    </div>
  );
};

const DocumentViewers = ({ objectKey, evaluationReportUri, summaryReportUri, evaluationStatus }) => {
  const [isSourceVisible, setIsSourceVisible] = useState(false);
  const [isReportVisible, setIsReportVisible] = useState(false);
  const [isSummaryVisible, setIsSummaryVisible] = useState(false);
  const [copyStatus, setCopyStatus] = useState(null);

  // Show temporary message when copy is initiated, then clear it
  useEffect(() => {
    let messageTimer;

    if (copyStatus === 'show-message') {
      // Clear the message after 5 seconds
      messageTimer = setTimeout(() => {
        setCopyStatus(null);
      }, 5000);
    }

    // Cleanup timer
    return () => {
      if (messageTimer) {
        clearTimeout(messageTimer);
      }
    };
  }, [copyStatus]);

  const handleViewSource = () => {
    setIsSourceVisible(!isSourceVisible);
  };

  const handleViewReport = () => {
    setIsReportVisible(!isReportVisible);
  };

  const handleViewSummary = () => {
    setIsSummaryVisible(!isSummaryVisible);
  };

  const handleSetAsBaseline = async () => {
    // Set in-progress status to disable button
    setCopyStatus('in-progress');

    try {
      const result = await client.graphql({
        query: copyToBaselineMutation,
        variables: {
          objectKey,
        },
      });

      // The Lambda returns immediately, so check the result
      if (result.data.copyToBaseline.success) {
        // Operation started successfully, show temporary message
        setCopyStatus('show-message');
        logger.info('Copy operation started:', result.data.copyToBaseline.message);
      } else {
        // Immediate failure (e.g., file not found)
        setCopyStatus('error');
        logger.error('Failed to start copy operation:', result.data.copyToBaseline.message);

        // Clear error status after 5 seconds
        setTimeout(() => setCopyStatus(null), 5000);
      }
    } catch (error) {
      setCopyStatus('error');
      logger.error('Error initiating copy to evaluation baseline:', error);

      // Clear error status after 5 seconds
      setTimeout(() => setCopyStatus(null), 5000);
    }
  };

  return (
    <Box>
      <SpaceBetween size="s">
        <ViewerControls
          onViewSource={handleViewSource}
          onViewReport={handleViewReport}
          onViewSummary={handleViewSummary}
          onSetAsBaseline={handleSetAsBaseline}
          isSourceVisible={isSourceVisible}
          isReportVisible={isReportVisible}
          isSummaryVisible={isSummaryVisible}
          evaluationReportUri={evaluationReportUri}
          summaryReportUri={summaryReportUri}
          copyStatus={copyStatus}
          evaluationStatus={evaluationStatus}
        />
        <ViewerContent
          isSourceVisible={isSourceVisible}
          isReportVisible={isReportVisible}
          isSummaryVisible={isSummaryVisible}
          objectKey={objectKey}
          evaluationReportUri={evaluationReportUri}
          summaryReportUri={summaryReportUri}
        />
      </SpaceBetween>
    </Box>
  );
};

export default DocumentViewers;<|MERGE_RESOLUTION|>--- conflicted
+++ resolved
@@ -4,13 +4,9 @@
 /* eslint-disable react/prop-types */
 import React, { useState, useEffect } from 'react';
 import { SpaceBetween, Box, Button, StatusIndicator } from '@cloudscape-design/components';
-<<<<<<< HEAD
-import { API, graphqlOperation, Logger } from 'aws-amplify';
-=======
 import { generateClient } from 'aws-amplify/api';
 import { ConsoleLogger } from 'aws-amplify/utils';
 
->>>>>>> 25b76c74
 import copyToBaselineMutation from '../../graphql/queries/copyToBaseline';
 import FileViewer from '../document-viewer/FileViewer';
 import { MarkdownReport } from '../document-viewer/MarkdownViewer';
