--- conflicted
+++ resolved
@@ -13,12 +13,8 @@
   Alert,
   Input,
 } from '@cloudscape-design/components';
-<<<<<<< HEAD
-import { API, graphqlOperation } from 'aws-amplify';
-=======
 import { generateClient } from 'aws-amplify/api';
 
->>>>>>> 25b76c74
 import uploadDocument from '../../graphql/queries/uploadDocument';
 
 import useSettingsContext from '../../contexts/settings';
