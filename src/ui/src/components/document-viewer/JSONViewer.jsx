// Copyright Amazon.com, Inc. or its affiliates. All Rights Reserved.
// SPDX-License-Identifier: MIT-0

/* eslint-disable react/prop-types, react/destructuring-assignment, no-nested-ternary, no-use-before-define */
import React, { useState, useEffect, useMemo, Suspense } from 'react';
import {
  Box,
  SpaceBetween,
  Button,
  Alert,
  SegmentedControl,
  FormField,
  Input,
  Checkbox,
} from '@cloudscape-design/components';
<<<<<<< HEAD
import { API, Logger } from 'aws-amplify';
=======
import { generateClient } from 'aws-amplify/api';
import { ConsoleLogger } from 'aws-amplify/utils';
>>>>>>> 25b76c74
import { Editor } from '@monaco-editor/react';
import getFileContents from '../../graphql/queries/getFileContents';
import uploadDocument from '../../graphql/queries/uploadDocument';
import { getFieldHighlightInfo, getFieldConfidenceInfo } from '../common/confidence-alerts-utils';
// Lazy load VisualEditorModal for better performance
const VisualEditorModal = React.lazy(() => import('./VisualEditorModal'));

const client = generateClient();
const logger = new ConsoleLogger('FileEditor');

const EDITOR_DEFAULT_HEIGHT = '600px';

// A simplified form-based JSON editor
const FormEditorView = ({ jsonData, onChange, isReadOnly, sectionData }) => {
  // Render primitive values like strings, numbers, booleans, null
  function renderPrimitiveValue(value, onChangeValue, fieldPath) {
    if (value === null || value === undefined) {
      return (
        <FormField>
          <Input value="null" disabled={isReadOnly} onChange={() => !isReadOnly && onChangeValue(null)} />
        </FormField>
      );
    }

    if (typeof value === 'boolean') {
      return (
        <FormField>
          <Checkbox
            checked={value}
            disabled={isReadOnly}
            onChange={({ detail }) => !isReadOnly && onChangeValue(detail.checked)}
          >
            {String(value)}
          </Checkbox>
        </FormField>
      );
    }

    // Handle numeric values with proper input configuration
    if (typeof value === 'number') {
      const fieldPathString = Array.isArray(fieldPath) ? fieldPath.join('.') : fieldPath || '';
      const isConfidenceField =
        fieldPathString &&
        (fieldPathString.includes('confidence') ||
          fieldPathString.includes('Confidence') ||
          fieldPathString.endsWith('_confidence') ||
          fieldPathString.endsWith('_Confidence'));

      const inputProps = {
        value: String(value),
        disabled: isReadOnly,
        type: 'number',
        step: isConfidenceField ? '0.01' : 'any',
        onChange: ({ detail }) => {
          if (isReadOnly) return;

          const newValue = detail.value;
          const parsed = Number(newValue);
          if (!Number.isNaN(parsed)) {
            // For confidence fields, clamp between 0 and 1
            if (isConfidenceField) {
              const clampedValue = Math.max(0, Math.min(1, parsed));
              onChangeValue(clampedValue);
            } else {
              onChangeValue(parsed);
            }
          } else if (newValue === '') {
            // Allow empty value for editing
            onChangeValue(0);
          }
        },
      };

      // Add min/max for confidence fields
      if (isConfidenceField) {
        inputProps.min = '0';
        inputProps.max = '1';
      }

      return (
        <FormField>
          <Input
            value={inputProps.value}
            disabled={inputProps.disabled}
            type={inputProps.type}
            step={inputProps.step}
            min={inputProps.min}
            max={inputProps.max}
            onChange={inputProps.onChange}
          />
        </FormField>
      );
    }

    // Handle string values
    return (
      <FormField>
        <Input
          value={String(value)}
          disabled={isReadOnly}
          onChange={({ detail }) => {
            if (isReadOnly) return;
            onChangeValue(detail.value);
          }}
        />
      </FormField>
    );
  }

  // Render a key-value pair with the key on the left
  function renderKeyValuePair(key, value, onChangeValue, parentPath = [], isArrayIndex = false) {
    // For array indices, the key is like "[0]", so we extract the index
    const cleanKey = key.replace(/[[\]]/g, '');
    const currentPath = isArrayIndex ? [...parentPath, parseInt(cleanKey, 10)] : [...parentPath, cleanKey];

    // Get confidence information from explainability data (for all fields)
    const explainabilityInfo = jsonData?.explainability_info;
    // For array items, we don't look for confidence of the index itself, but pass the current path
    // For regular fields, we look for confidence of the field name using the parent path

    // Filter out structural keys from the path for explainability lookup
    // We need to remove top-level keys like 'inference_result', 'explainability_info', etc.
    const structuralKeys = ['inference_result', 'inferenceResult', 'explainability_info'];
    const filteredParentPath = parentPath.filter(
      (pathSegment) => !structuralKeys.includes(pathSegment) && typeof pathSegment !== 'undefined',
    );

    const confidenceInfo = isArrayIndex
      ? { hasConfidenceInfo: false } // Array indices don't have confidence, their contents do
      : getFieldConfidenceInfo(cleanKey, explainabilityInfo, filteredParentPath);

    // Check if this field should be highlighted due to low confidence (legacy alert-based highlighting)
    const confidenceThresholdAlerts = sectionData?.ConfidenceThresholdAlerts || [];
    const highlightInfo = getFieldHighlightInfo(key, value, confidenceThresholdAlerts);

    const boxStyle =
      highlightInfo.shouldHighlight || confidenceInfo.shouldHighlight
        ? { backgroundColor: '#ffeaa7', border: '2px solid #e17055' }
        : {};

    return (
      <Box padding="xxxs" borderBottom="divider-light" style={boxStyle}>
        <Box display="flex" alignItems="center">
          <Box width="30%" padding="xxxs" fontWeight="bold" fontSize="body-s">
            {key}:
            {confidenceInfo.hasConfidenceInfo && (
              <Box
                fontSize="body-s"
                padding={{ top: 'xxxs' }}
                color={
                  confidenceInfo.displayMode === 'with-threshold'
                    ? confidenceInfo.isAboveThreshold
                      ? 'text-status-success'
                      : 'text-status-error'
                    : undefined
                }
                style={
                  confidenceInfo.displayMode === 'confidence-only' ? { color: confidenceInfo.textColor } : undefined
                }
              >
                {confidenceInfo.displayMode === 'with-threshold'
                  ? `Confidence: ${(confidenceInfo.confidence * 100).toFixed(1)}% / Threshold: ${(
                      confidenceInfo.confidenceThreshold * 100
                    ).toFixed(1)}%`
                  : `Confidence: ${(confidenceInfo.confidence * 100).toFixed(1)}%`}
              </Box>
            )}
          </Box>
          <Box width="70%">
            {renderJsonValue(
              value,
              (newValue) => {
                if (isReadOnly) return;
                onChangeValue(newValue);
              },
              currentPath,
            )}
          </Box>
        </Box>
      </Box>
    );
  }

  // The main recursive renderer for JSON values
  function renderJsonValue(value, onChangeValue, fieldPath = []) {
    // Handle primitive values
    if (
      value === null ||
      value === undefined ||
      typeof value === 'boolean' ||
      typeof value === 'number' ||
      typeof value === 'string'
    ) {
      return renderPrimitiveValue(value, onChangeValue, fieldPath);
    }

    // Handle arrays
    if (Array.isArray(value)) {
      return (
        <Box padding="xxxs">
          <Box fontSize="body-s" color="text-status-info" padding="xxxs">
            Array ({value.length} items)
          </Box>
          <Box padding={{ left: 'xs' }}>
            <SpaceBetween size="xxxs">
              {value.map((item, index) => {
                // Create a stable key based on index only
                const itemKey =
                  typeof item === 'object' && item !== null && item.id
                    ? `array-item-${item.id}-${index}`
                    : `array-item-${index}`;
                return (
                  <Box key={itemKey}>
                    {renderKeyValuePair(
                      `[${index}]`,
                      item,
                      (newValue) => {
                        const newArray = [...value];
                        newArray[index] = newValue;
                        onChangeValue(newArray);
                      },
                      fieldPath,
                      true, // isArrayIndex
                    )}
                  </Box>
                );
              })}
              {!isReadOnly && (
                <Button
                  variant="link"
                  onClick={() => {
                    const newValue = [...value, value.length > 0 ? null : ''];
                    onChangeValue(newValue);
                  }}
                >
                  Add Item
                </Button>
              )}
            </SpaceBetween>
          </Box>
        </Box>
      );
    }

    // Handle objects
    if (typeof value === 'object') {
      return (
        <Box padding="xxxs">
          <SpaceBetween size="xxxs">
            {Object.entries(value).map(([key, propValue]) => (
              <Box key={`prop-${key}`}>
                {renderKeyValuePair(
                  key,
                  propValue,
                  (newValue) => {
                    const newObj = { ...value };
                    newObj[key] = newValue;
                    onChangeValue(newObj);
                  },
                  fieldPath,
                  false, // isArrayIndex
                )}
              </Box>
            ))}
            {!isReadOnly && (
              <Button
                variant="link"
                onClick={() => {
                  const newKey = prompt('Enter new property name:');
                  if (newKey && !value[newKey]) {
                    const newObj = { ...value };
                    newObj[newKey] = '';
                    onChangeValue(newObj);
                  }
                }}
              >
                Add Property
              </Button>
            )}
          </SpaceBetween>
        </Box>
      );
    }

    return <div>Unsupported type: {typeof value}</div>;
  }

  const handleChange = (newValue) => {
    if (onChange && !isReadOnly) {
      try {
        const jsonString = JSON.stringify(newValue, null, 2);
        onChange(jsonString);
      } catch (error) {
        logger.error('Error stringifying JSON:', error);
      }
    }
  };

  return (
    <Box
      style={{
        height: EDITOR_DEFAULT_HEIGHT,
        position: 'relative',
        overflow: 'auto',
        padding: '16px',
        backgroundColor: '#ffffff',
        border: '2px solid #e9ebed',
        borderRadius: '4px',
        width: '100%',
        minWidth: '600px',
      }}
    >
      {jsonData ? (
        renderJsonValue(jsonData, handleChange, [])
      ) : (
        <Box textAlign="center" padding="l">
          No valid JSON data to display
        </Box>
      )}
    </Box>
  );
};

const TextEditorView = ({ fileContent, onChange, isReadOnly, fileType }) => {
  const [isEditorReady, setIsEditorReady] = useState(false);

  useEffect(() => {
    let timeoutId;
    if (isEditorReady) {
      timeoutId = setTimeout(() => {
        if (window.monacoEditor) {
          window.monacoEditor.layout();
        }
      }, 100);
    }
    return () => {
      if (timeoutId) clearTimeout(timeoutId);
      if (window.editorResizeTimeout) {
        clearTimeout(window.editorResizeTimeout);
      }
      // Clear any global references when component unmounts
      window.monacoEditor = null;
    };
  }, [isEditorReady]);

  const handleEditorDidMount = (editor) => {
    window.monacoEditor = editor;
    editor.layout();
    setIsEditorReady(true);

    // Add a resize observer to handle editor resizing
    const resizeObserver = new ResizeObserver(() => {
      // Debounce the layout call to prevent excessive updates
      if (window.editorResizeTimeout) {
        clearTimeout(window.editorResizeTimeout);
      }
      window.editorResizeTimeout = setTimeout(() => {
        editor.layout();
      }, 100);
    });

    // Observe the editor's container
    const container = editor.getContainerDomNode();
    if (container) {
      resizeObserver.observe(container.parentElement);
    }
  };

  return (
    <Box className="file-editor-container" style={{ border: '2px solid #e9ebed', width: '100%', minWidth: '600px' }}>
      <div style={{ height: EDITOR_DEFAULT_HEIGHT, position: 'relative', overflow: 'hidden', width: '100%' }}>
        <Editor
          height="100%"
          defaultLanguage={fileType === 'json' ? 'json' : fileType}
          value={
            fileType === 'json' && typeof fileContent === 'string'
              ? JSON.stringify(JSON.parse(fileContent), null, 2)
              : fileContent
          }
          onChange={onChange}
          onMount={handleEditorDidMount}
          options={{
            readOnly: isReadOnly,
            minimap: { enabled: false },
            fontSize: 14,
            wordWrap: 'on',
            wrappingIndent: 'indent',
            automaticLayout: false,
            scrollBeyondLastLine: false,
            fixedOverflowWidgets: true,
            scrollbar: {
              vertical: 'visible',
              horizontal: 'visible',
            },
            formatOnPaste: true,
            formatOnType: true,
          }}
          theme="vs-light"
          loading={<Box padding="s">Loading editor...</Box>}
        />
      </div>
    </Box>
  );
};

const FileEditorView = ({ fileContent, onChange, isReadOnly = true, fileType = 'text', sectionData }) => {
  const [isValid, setIsValid] = useState(true);
  const [jsonData, setJsonData] = useState(null);
  const [viewMode, setViewMode] = useState(fileType === 'markdown' ? 'markdown' : 'form');
  const [showVisualEditor, setShowVisualEditor] = useState(false);

  // Memoize expensive props for better performance
  const memoizedSectionData = useMemo(
    () => ({
      ...sectionData,
      documentItem: sectionData?.documentItem || sectionData?.item,
    }),
    [sectionData],
  );

  useEffect(() => {
    if (fileType === 'json') {
      try {
        const parsed = typeof fileContent === 'string' ? JSON.parse(fileContent) : fileContent;
        setJsonData(parsed);
        setIsValid(true);
      } catch (error) {
        setIsValid(false);
        logger.error('Invalid JSON:', error);
      }
    }
  }, [fileContent, fileType]);

  const handleFormChange = (jsonString) => {
    try {
      const parsed = JSON.parse(jsonString);
      setJsonData(parsed);
      setIsValid(true);
      if (onChange) {
        onChange(jsonString);
      }
    } catch (error) {
      setIsValid(false);
      logger.error('Error updating JSON:', error);
    }
  };

  const handleTextEditorChange = (value) => {
    if (fileType === 'json') {
      try {
        const parsed = JSON.parse(value);
        setJsonData(parsed);
        setIsValid(true);
        if (onChange) {
          onChange(value);
        }
      } catch (error) {
        setIsValid(false);
        logger.error('Invalid JSON:', error);
      }
    } else if (onChange) {
      onChange(value);
    }
  };

  if (fileType !== 'json') {
    return (
      <TextEditorView
        fileContent={fileContent}
        onChange={handleTextEditorChange}
        isReadOnly={isReadOnly}
        fileType={fileType}
      />
    );
  }

  const handleViewModeChange = ({ detail }) => {
    if (detail.selectedId === 'visual') {
      setShowVisualEditor(true);
      // Don't change viewMode, keep it as current
    } else {
      setViewMode(detail.selectedId);
    }
  };

  return (
    <Box>
      {fileType === 'json' && (
        <SpaceBetween direction="vertical" size="xs">
          <SegmentedControl
            selectedId={viewMode}
            onChange={handleViewModeChange}
            options={[
              { id: 'form', text: 'Form View' },
              { id: 'text', text: 'Text View' },
              { id: 'visual', text: 'Visual Edit' },
            ]}
          />

          {!isValid && (
            <Alert type="error" header="Invalid JSON format">
              The JSON content is invalid. Please correct any syntax errors.
            </Alert>
          )}
        </SpaceBetween>
      )}

      {isValid && fileType === 'json' ? (
        viewMode === 'form' ? (
          <FormEditorView
            jsonData={jsonData}
            onChange={handleFormChange}
            isReadOnly={isReadOnly}
            sectionData={memoizedSectionData}
          />
        ) : (
          <TextEditorView
            fileContent={typeof fileContent === 'string' ? fileContent : JSON.stringify(jsonData, null, 2)}
            onChange={handleTextEditorChange}
            isReadOnly={isReadOnly}
            fileType="json"
          />
        )
      ) : (
        <TextEditorView
          fileContent={typeof fileContent === 'string' ? fileContent : JSON.stringify(jsonData, null, 2)}
          onChange={handleTextEditorChange}
          isReadOnly={isReadOnly}
          fileType={fileType === 'json' ? 'json' : fileType}
        />
      )}

      {/* Visual Editor Modal - Lazy loaded with Suspense for better performance */}
      {showVisualEditor && (
        <Suspense fallback={<Box padding="s">Loading Visual Editor...</Box>}>
          <VisualEditorModal
            visible={showVisualEditor}
            onDismiss={() => setShowVisualEditor(false)}
            jsonData={jsonData}
            onChange={handleFormChange}
            isReadOnly={isReadOnly}
            sectionData={memoizedSectionData}
          />
        </Suspense>
      )}
    </Box>
  );
};

const JSONViewer = ({ fileUri, fileType = 'text', buttonText = 'View File', sectionData }) => {
  const [fileContent, setFileContent] = useState(null);
  const [isLoading, setIsLoading] = useState(false);
  const [error, setError] = useState(null);
  const [success, setSuccess] = useState(null);
  const [editedContent, setEditedContent] = useState(null);

  const fetchContent = async () => {
    setIsLoading(true);
    setError(null);
    try {
      logger.info('Fetching content:', fileUri);

      const response = await client.graphql({
        query: getFileContents,
        variables: { s3Uri: fileUri },
      });

      // Handle the updated response structure
      const result = response.data.getFileContents;
      const fetchedContent = result.content;
      logger.debug('Received content type:', result.contentType);
      logger.debug('Binary content?', result.isBinary);
      if (result.isBinary === true) {
        setError('This file contains binary content that cannot be viewed in the JSON viewer.');
        return;
      }
      logger.debug('Received content:', `${fetchedContent.substring(0, 100)}...`);
      setFileContent(fetchedContent);
      setEditedContent(fetchedContent); // Initialize edited content for always-on edit mode
    } catch (err) {
      logger.error('Error fetching content:', err);
      setError(`Failed to load ${fileType} content. Please try again.`);
    } finally {
      setIsLoading(false);
    }
  };

  const handleContentChange = (newContent) => {
    setEditedContent(newContent);
  };

  const handleSave = async () => {
    try {
      logger.info('Saving changes to file:', fileUri);

      // Parse the S3 URI to get the correct path
      const s3UriMatch = fileUri.match(/^s3:\/\/([^/]+)\/(.+)$/);
      if (!s3UriMatch) {
        throw new Error('Invalid S3 URI format');
      }

      const [, bucket, fullPath] = s3UriMatch;
      const fileName = fullPath.split('/').pop();
      const prefix = fullPath.substring(0, fullPath.lastIndexOf('/'));

      // Get presigned URL
      const response = await client.graphql({
        query: uploadDocument,
        variables: {
          fileName,
          contentType: 'application/json',
          prefix,
          bucket,
        },
      });

      const { presignedUrl, usePostMethod } = response.data.uploadDocument;

      if (!usePostMethod) {
        throw new Error('Server returned PUT method which is not supported');
      }

      // Parse the presigned post data
      const presignedPostData = JSON.parse(presignedUrl);

      // Create form data
      const formData = new FormData();

      // Add all fields from presigned POST data
      Object.entries(presignedPostData.fields).forEach(([key, value]) => {
        formData.append(key, value);
      });

      // Create a Blob from the JSON content and append it as a file
      const blob = new Blob([editedContent], { type: 'application/json' });
      formData.append('file', blob, fileName);

      // Upload to S3
      const uploadResponse = await fetch(presignedPostData.url, {
        method: 'POST',
        body: formData,
      });

      if (!uploadResponse.ok) {
        const errorText = await uploadResponse.text().catch(() => 'Could not read error response');
        throw new Error(`Upload failed: ${errorText}`);
      }

      // Update the file content state to reflect saved changes
      setFileContent(editedContent);
      setSuccess('File saved and uploaded successfully');
      logger.info('Successfully saved changes');

      // Clear success message after 3 seconds
      setTimeout(() => {
        setSuccess(null);
      }, 3000);
    } catch (err) {
      logger.error('Error saving changes:', err);
      setError(`Failed to save changes: ${err.message}`);
    }
  };

  const closeViewer = () => {
    setFileContent(null);
    setEditedContent(null);
  };

  if (!fileUri) {
    return (
      <Box color="text-status-inactive" padding={{ top: 's' }}>
        File content not available
      </Box>
    );
  }

  return (
    <Box className="w-full">
      {!fileContent && (
        <Button onClick={fetchContent} loading={isLoading} disabled={isLoading}>
          {buttonText}
        </Button>
      )}

      {error && (
        <Box color="text-status-error" padding="s">
          {error}
        </Box>
      )}

      {success && (
        <Box color="text-status-success" padding="s">
          {success}
        </Box>
      )}

      {fileContent && (
        <SpaceBetween size="s" className="json-viewer-container" style={{ width: '100%', minWidth: '700px' }}>
          <Box>
            <SpaceBetween direction="horizontal" size="xs">
              <Button onClick={closeViewer}>Close</Button>
              <Button variant="primary" onClick={handleSave} disabled={!editedContent || editedContent === fileContent}>
                Save Changes
              </Button>
            </SpaceBetween>
          </Box>
          <div style={{ width: '100%' }}>
            <FileEditorView
              fileContent={editedContent || fileContent}
              onChange={handleContentChange}
              isReadOnly={false}
              fileType={fileType}
              sectionData={sectionData}
            />
          </div>
        </SpaceBetween>
      )}
    </Box>
  );
};

export default JSONViewer;<|MERGE_RESOLUTION|>--- conflicted
+++ resolved
@@ -13,12 +13,8 @@
   Input,
   Checkbox,
 } from '@cloudscape-design/components';
-<<<<<<< HEAD
-import { API, Logger } from 'aws-amplify';
-=======
 import { generateClient } from 'aws-amplify/api';
 import { ConsoleLogger } from 'aws-amplify/utils';
->>>>>>> 25b76c74
 import { Editor } from '@monaco-editor/react';
 import getFileContents from '../../graphql/queries/getFileContents';
 import uploadDocument from '../../graphql/queries/uploadDocument';
