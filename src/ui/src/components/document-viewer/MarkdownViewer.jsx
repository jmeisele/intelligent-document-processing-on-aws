// Copyright Amazon.com, Inc. or its affiliates. All Rights Reserved.
// SPDX-License-Identifier: MIT-0

/* eslint-disable react/prop-types */
import React, { useState, useEffect, useRef } from 'react';
import { Box, Button, SpaceBetween } from '@cloudscape-design/components';
<<<<<<< HEAD
import { API, Logger } from 'aws-amplify';
=======
import { generateClient } from 'aws-amplify/api';
import { ConsoleLogger } from 'aws-amplify/utils';
>>>>>>> 25b76c74
import ReactMarkdown from 'react-markdown';
import remarkGfm from 'remark-gfm';
import rehypeRaw from 'rehype-raw';
import getFileContents from '../../graphql/queries/getFileContents';
import './MarkdownViewer.css';

const client = generateClient();
const logger = new ConsoleLogger('MarkdownViewer');

// Default height for the simple mode
const MARKDOWN_DEFAULT_HEIGHT = '600px';

const MarkdownViewer = ({ content, documentName, title, simple = false, height = MARKDOWN_DEFAULT_HEIGHT }) => {
  const contentRef = useRef(null);

  // Handle anchor link clicks for smooth scrolling within the document
  const handleAnchorClick = (event) => {
    const { target } = event;
    if (target.tagName === 'A' && target.href && target.href.includes('#')) {
      const url = new URL(target.href);
      // Check if this is an internal anchor link (same origin + hash)
      if (url.origin === window.location.origin && url.hash) {
        event.preventDefault();
        const targetId = url.hash.substring(1); // Remove the # symbol

        // Special handling for "Back to Top" links
        if (targetId === 'table-of-contents') {
          // Scroll to the top of the markdown content container
          if (contentRef.current) {
            contentRef.current.scrollIntoView({
              behavior: 'smooth',
              block: 'start',
            });
          }
          return;
        }

        const targetElement = document.getElementById(targetId);
        if (targetElement) {
          targetElement.scrollIntoView({
            behavior: 'smooth',
            block: 'start',
          });
        }
      }
    }
  };

  // Add click event listener when component mounts
  useEffect(() => {
    const currentRef = contentRef.current;
    if (currentRef) {
      currentRef.addEventListener('click', handleAnchorClick);
      return () => {
        currentRef.removeEventListener('click', handleAnchorClick);
      };
    }
    return undefined;
  }, [content]);

  const handlePrint = () => {
    const printWindow = window.open('', '_blank');
    const printContent = `
      <!DOCTYPE html>
      <html>
        <head>
          <title>${title || 'Report'} - ${documentName || 'Document'}</title>
          <style>
            body { font-family: Arial, sans-serif; padding: 20px; }
            table { border-collapse: collapse; margin: 16px 0; width: auto; }
            th, td { border: 1px solid #ddd; padding: 8px 12px; }
            th { background-color: #f1f1f1; font-weight: bold; text-align: left; }
            tr:nth-child(even) { background-color: #f9f9f9; }
            h1 { font-size: 24px; margin-bottom: 16px; }
            h2 { font-size: 20px; margin-bottom: 12px; margin-top: 24px; }
            h3 { font-size: 18px; margin-bottom: 8px; margin-top: 16px; }
          </style>
        </head>
        <body>
          <div>${contentRef.current?.innerHTML || ''}</div>
        </body>
      </html>
    `;

    printWindow.document.open();
    printWindow.document.write(printContent);
    printWindow.document.close();
    printWindow.onload = () => {
      printWindow.print();
    };
  };

  const handleDownload = () => {
    // Create a blob from the markdown content
    const blob = new Blob([content], { type: 'text/markdown' });
    const url = URL.createObjectURL(blob);

    // Create a temporary link element
    const a = document.createElement('a');
    a.href = url;
    a.download = `${documentName || title.toLowerCase().replace(/\s+/g, '-') || 'report'}.md`;

    // Append, click, and remove
    document.body.appendChild(a);
    a.click();

    // Clean up
    document.body.removeChild(a);
    URL.revokeObjectURL(url);
  };

  // For simple mode, just show the markdown content without the controls
  if (simple) {
    return (
      <Box
        style={{
          height,
          position: 'relative',
          overflow: 'auto',
          padding: '16px',
          backgroundColor: '#ffffff',
          border: '2px solid #e9ebed',
          borderRadius: '4px',
          width: '100%',
          minWidth: '600px',
        }}
      >
        {content ? (
          <ReactMarkdown remarkPlugins={[remarkGfm]} rehypePlugins={[rehypeRaw]}>
            {content}
          </ReactMarkdown>
        ) : (
          <Box textAlign="center" padding="l">
            No content to display
          </Box>
        )}
      </Box>
    );
  }

  // Standard mode with controls
  return (
    <Box className="markdown-viewer">
      <div className="tools-container">
        <SpaceBetween direction="horizontal" size="xs">
          <Button variant="normal" onClick={handleDownload} iconName="download" iconAlign="left" formAction="none">
            Download
          </Button>
          <Button variant="normal" onClick={handlePrint} iconAlign="left" formAction="none">
            Print
          </Button>
        </SpaceBetween>
      </div>

      <div className="table-container" ref={contentRef}>
        <ReactMarkdown remarkPlugins={[remarkGfm]} rehypePlugins={[rehypeRaw]}>
          {content}
        </ReactMarkdown>
      </div>
    </Box>
  );
};

const MarkdownReport = ({ reportUri, documentId, title = 'Report', emptyMessage }) => {
  const [reportContent, setReportContent] = useState(null);
  const [isLoading, setIsLoading] = useState(false);
  const [error, setError] = useState(null);

  useEffect(() => {
    const fetchReport = async () => {
      if (!reportUri) return;

      setIsLoading(true);
      setError(null);
      try {
        logger.info(`Fetching ${title}:`, reportUri);

        const response = await client.graphql({
          query: getFileContents,
          variables: { s3Uri: reportUri },
        });

        // Get content from the updated response structure
        const result = response.data.getFileContents;
        const { content } = result;
        logger.debug(`Received ${title} content type:`, result.contentType);
        logger.debug(`Binary content?`, result.isBinary);
        if (result.isBinary === true) {
          setError(`This file contains binary content that cannot be viewed in the ${title.toLowerCase()}.`);
          setIsLoading(false);
          return;
        }
        logger.debug(`Received ${title} content:`, `${content.substring(0, 100)}...`);

        setReportContent(content);
      } catch (err) {
        logger.error(`Error fetching ${title}:`, err);
        setError(`Failed to load ${title.toLowerCase()}. Please try again.`);
      } finally {
        setIsLoading(false);
      }
    };

    fetchReport();
  }, [reportUri, title]);

  if (!reportUri) {
    return (
      <Box color="text-status-inactive" padding={{ top: 's' }}>
        {emptyMessage || `${title} not available for this document`}
      </Box>
    );
  }

  if (error) {
    return (
      <Box color="text-status-error" padding="s">
        {error}
      </Box>
    );
  }

  if (isLoading) {
    return (
      <Box textAlign="center" padding="s">
        Loading {title.toLowerCase()}...
      </Box>
    );
  }

  return (
    reportContent && <MarkdownViewer content={reportContent} documentName={documentId || 'document'} title={title} />
  );
};

export { MarkdownReport };
export default MarkdownViewer;<|MERGE_RESOLUTION|>--- conflicted
+++ resolved
@@ -4,12 +4,8 @@
 /* eslint-disable react/prop-types */
 import React, { useState, useEffect, useRef } from 'react';
 import { Box, Button, SpaceBetween } from '@cloudscape-design/components';
-<<<<<<< HEAD
-import { API, Logger } from 'aws-amplify';
-=======
 import { generateClient } from 'aws-amplify/api';
 import { ConsoleLogger } from 'aws-amplify/utils';
->>>>>>> 25b76c74
 import ReactMarkdown from 'react-markdown';
 import remarkGfm from 'remark-gfm';
 import rehypeRaw from 'rehype-raw';
