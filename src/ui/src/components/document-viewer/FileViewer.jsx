// Copyright Amazon.com, Inc. or its affiliates. All Rights Reserved.
// SPDX-License-Identifier: MIT-0

/* eslint-disable react/prop-types */
import React, { useState } from 'react';
import { Box } from '@awsui/components-react';
import { API, Logger } from 'aws-amplify';
import DOMPurify from 'dompurify';
// Note: XLSX and mammoth imports removed since we're using download approach for Excel/Docx files
import useSettingsContext from '../../contexts/settings';
import generateS3PresignedUrl from '../common/generate-s3-presigned-url';
import useAppContext from '../../contexts/app';
import getFileContents from '../../graphql/queries/getFileContents';

const logger = new Logger('FileViewer');

// Helper function to create a safe data URL for HTML content
const createSafeDataUrl = (content, contentType) => {
  // For HTML content, sanitize with DOMPurify
  if (contentType.includes('html')) {
    const sanitizedContent = DOMPurify.sanitize(content, {
      FORBID_TAGS: ['script', 'iframe', 'object', 'embed'],
      FORBID_ATTR: ['onerror', 'onload', 'onclick', 'onmouseover', 'onmouseout'],
    });

    return `data:${contentType};charset=utf-8,${encodeURIComponent(sanitizedContent)}`;
  }

  // For CSV files, treat as plain text for better browser compatibility
  if (contentType.includes('csv')) {
    return `data:text/plain;charset=utf-8,${encodeURIComponent(content)}`;
  }

  // For other text-based content, use as is
  return `data:${contentType};charset=utf-8,${encodeURIComponent(content)}`;
};

// Helper function to detect file type from object key or content type
const detectFileType = (objectKey, contentType) => {
  // First check content type if available
  if (contentType) {
    if (contentType.includes('pdf')) return 'pdf';
    if (contentType.includes('image/')) return 'image';
    if (contentType.includes('html')) return 'html';
    if (contentType.includes('text/')) return 'text';
    if (contentType.includes('json')) return 'json';
    if (contentType.includes('spreadsheet') || contentType.includes('excel')) return 'excel';
    if (contentType.includes('wordprocessingml') || contentType.includes('msword')) return 'docx';
  }
  // Fallback to checking file extension
  if (objectKey) {
    const extension = objectKey.split('.').pop().toLowerCase();
    if (extension === 'pdf') return 'pdf';
    if (['jpg', 'jpeg', 'png', 'gif', 'svg', 'webp'].includes(extension)) return 'image';
    if (extension === 'html' || extension === 'htm') return 'html';
    if (['txt', 'md', 'csv', 'log'].includes(extension)) return 'text';
    if (extension === 'json') return 'json';
    if (['xlsx', 'xls', 'xlsm', 'xlsb'].includes(extension)) return 'excel';
    if (['docx', 'doc'].includes(extension)) return 'docx';
  }
  return 'unknown';
};

const FileViewer = ({ objectKey }) => {
  const [presignedUrl, setPresignedUrl] = useState(null);
  const [fileContent, setFileContent] = useState(null);
  const [contentType, setContentType] = useState(null);
  const { settings } = useSettingsContext();
  const { currentCredentials } = useAppContext();
  const [isLoading, setIsLoading] = useState(false);
  const [error, setError] = useState(null);
  const [viewMethod, setViewMethod] = useState('presigned'); // 'presigned' or 'content'
  const [imageError, setImageError] = useState(false);
  const [imageErrorUrl, setImageErrorUrl] = useState('');

  // Fetch file contents via GraphQL API and process special file types
  const fetchFileContents = async (s3Url) => {
    try {
      logger.info('Fetching file contents via GraphQL for:', s3Url);
      const response = await API.graphql({
        query: getFileContents,
        variables: { s3Uri: s3Url },
      });

      const result = response.data.getFileContents;
      logger.info('Content type received:', result.contentType);
      logger.info('Binary content?', result.isBinary);
      logger.info('Content length:', result.content ? result.content.length : 'null');
      logger.info('Content type:', typeof result.content);
      logger.info('Content preview:', result.content ? result.content.substring(0, 100) : 'null');

      // Get file type
      const fileType = detectFileType(objectKey, result.contentType);
      logger.info('Detected file type:', fileType);

      // For Excel and Docx files, we always use presigned URL with download approach
      if (fileType === 'excel' || fileType === 'docx') {
        logger.info(`${fileType} file detected, using presigned URL with download approach`);
      }

      // Set content and type for other files
      setFileContent(result.content);
      setContentType(result.contentType);

      // Determine view method based on content type and binary flag
      let selectedViewMethod;
      if (
        fileType === 'pdf' ||
        fileType === 'excel' ||
        fileType === 'docx' ||
        (result.isBinary === true && fileType !== 'html' && fileType !== 'text')
      ) {
        // Use presigned URL for PDFs, Excel, Docx, and other binary content
        selectedViewMethod = 'presigned';
      } else if (fileType === 'html' || fileType === 'text' || result.isBinary === false) {
        // Use content-based viewing for HTML, text content, and non-binary files (like CSV)
        selectedViewMethod = 'content';
      } else {
        // Use presigned URL for other content
        selectedViewMethod = 'presigned';
      }

      logger.info('Selected view method:', selectedViewMethod);
      setViewMethod(selectedViewMethod);

      return result;
    } catch (err) {
      logger.error('Error fetching file contents:', err);
      throw err;
    }
  };

  // Generate presigned URL for direct viewing
  const generateUrl = async () => {
    setIsLoading(true);
    setError(null);
    try {
      if (!settings.InputBucket) {
        throw new Error('Input bucket not configured');
      }

      const region = process.env.REACT_APP_AWS_REGION;
      const s3Url = `https://${settings.InputBucket}.s3.${region}.amazonaws.com/${objectKey}`;

      // First fetch the content via GraphQL to determine content type
      const result = await fetchFileContents(s3Url);

      // Get file type to determine if we need presigned URL
      const fileType = detectFileType(objectKey, result.contentType);

      // Determine if we need presigned URL based on the same logic as in fetchFileContents
      const needsPresignedUrl =
        fileType === 'pdf' ||
        fileType === 'excel' ||
        fileType === 'docx' ||
        (result.isBinary === true && fileType !== 'html' && fileType !== 'text');

      // Generate presigned URL only if needed
      if (needsPresignedUrl) {
        logger.info('Generating presigned URL for:', s3Url);
        const url = await generateS3PresignedUrl(s3Url, currentCredentials);
        setPresignedUrl(url);
      } else {
        logger.info('Using content-based viewing, no presigned URL needed');
      }
    } catch (err) {
      logger.error('Error preparing document for viewing:', err);
      setError('Failed to load document. Please try again.');
    } finally {
      setIsLoading(false);
    }
  };

  // Reset image error state when presigned URL changes
  React.useEffect(() => {
    if (presignedUrl) {
      setImageError(false);
      setImageErrorUrl('');
    }
  }, [presignedUrl]);

  React.useEffect(() => {
    generateUrl();
  }, [objectKey]);

  if (error) {
    return (
      <Box color="text-status-error" padding="s">
        {error}
      </Box>
    );
  }

  // Render loading state
  if (isLoading) {
    return (
      <Box textAlign="center" padding="s">
        Loading document...
      </Box>
    );
  }

  // Render content-based viewer (for HTML and text files)
  if (viewMethod === 'content' && fileContent && contentType) {
    logger.info('Rendering content-based viewer');
    logger.info('File content length:', fileContent.length);
    logger.info('Content type for data URL:', contentType);

    const safeDataUrl = createSafeDataUrl(fileContent, contentType);
    logger.info('Generated data URL length:', safeDataUrl.length);
    logger.info('Data URL preview:', safeDataUrl.substring(0, 200));

    return (
      <Box className="document-container" padding={{ top: 's' }}>
        <iframe
          src={safeDataUrl}
          title="Document Viewer"
          width="100%"
          height="800px"
          className="h-full w-full"
          sandbox="allow-same-origin allow-popups allow-forms"
          referrerPolicy="no-referrer"
        />
      </Box>
    );
  }

  // Render presigned URL viewer (for PDFs, images, etc.)
  if (viewMethod === 'presigned' && presignedUrl) {
    // Get the file type
    const fileType = detectFileType(objectKey, contentType);
    const isPdf = fileType === 'pdf';
    logger.info('Rendering presigned URL viewer for file type:', fileType);
    logger.info('Presigned URL:', presignedUrl);

    if (isPdf) {
      // Special handling for PDFs - use object tag instead of iframe for better PDF support
      return (
        <Box className="document-container" padding={{ top: 's' }}>
          <object data={presignedUrl} type="application/pdf" width="100%" height="800px" className="h-full w-full">
            <p>
              It appears your browser does not support embedded PDFs. You can{' '}
              <a href={presignedUrl} target="_blank" rel="noopener noreferrer">
                download the PDF
              </a>{' '}
              instead.
            </p>
          </object>
        </Box>
      );
    }
    // For image files, display them inline using img tag
    if (fileType === 'image') {
<<<<<<< HEAD
      return (
        <Box className="document-container" padding={{ top: 's' }}>
          <Box textAlign="center">
            <img
              src={presignedUrl}
              alt="Document preview"
              style={{
                maxWidth: '100%',
                maxHeight: '800px',
                height: 'auto',
                objectFit: 'contain',
              }}
              onError={(e) => {
                // On error, replace the image with a download link
                const container = e.target.parentElement;
                container.innerHTML = `
                  <div style="padding: 48px;">
                    <h3>🖼️ Image Document</h3>
                    <p>Unable to display this image.</p>
                    <p>
                      <a href="${presignedUrl}" target="_blank" rel="noopener noreferrer" 
                         style="display: inline-block; padding: 12px 24px; background-color: #0073bb; 
                                color: white; text-decoration: none; border-radius: 4px; 
                                font-weight: bold; margin: 10px;">
                        📥 Download Image
                      </a>
                    </p>
                  </div>
                `;
              }}
            />
=======
      const handleImageError = () => {
        setImageError(true);
        setImageErrorUrl(presignedUrl);
      };

      return (
        <Box className="document-container" padding={{ top: 's' }}>
          <Box textAlign="center">
            {!imageError ? (
              <img
                src={presignedUrl}
                alt="Document preview"
                style={{
                  maxWidth: '100%',
                  maxHeight: '800px',
                  height: 'auto',
                  objectFit: 'contain',
                }}
                onError={handleImageError}
              />
            ) : (
              <Box padding="xl">
                <h3>🖼️ Image Document</h3>
                <p>Unable to display this image.</p>
                <p>
                  <a
                    href={imageErrorUrl}
                    target="_blank"
                    rel="noopener noreferrer"
                    style={{
                      display: 'inline-block',
                      padding: '12px 24px',
                      backgroundColor: '#0073bb',
                      color: 'white',
                      textDecoration: 'none',
                      borderRadius: '4px',
                      fontWeight: 'bold',
                      margin: '10px',
                    }}
                  >
                    📥 Download Image
                  </a>
                </p>
              </Box>
            )}
>>>>>>> 62ccd708
          </Box>
        </Box>
      );
    }

    // For Excel and Docx files, provide download link since browsers can't display them inline
    if (fileType === 'excel' || fileType === 'docx') {
      const fileTypeName = fileType === 'excel' ? 'Excel' : 'Word';
      return (
        <Box className="document-container" padding={{ top: 's' }} textAlign="center">
          <Box padding="xl">
            <h3>📄 {fileTypeName} Document</h3>
            <p>This {fileTypeName} document cannot be displayed directly in the browser.</p>
            <p>
              <a
                href={presignedUrl}
                target="_blank"
                rel="noopener noreferrer"
                style={{
                  display: 'inline-block',
                  padding: '12px 24px',
                  backgroundColor: '#0073bb',
                  color: 'white',
                  textDecoration: 'none',
                  borderRadius: '4px',
                  fontWeight: 'bold',
                  margin: '10px',
                }}
              >
                📥 Download {fileTypeName} File
              </a>
            </p>
            <p style={{ fontSize: '14px', color: '#666' }}>
              The file will open in your default {fileTypeName} application.
            </p>
          </Box>
        </Box>
      );
    }

    // For other non-PDF content, use iframe with appropriate sandbox settings
    return (
      <Box className="document-container" padding={{ top: 's' }}>
        <iframe
          src={presignedUrl}
          title="Document Viewer"
          width="100%"
          height="800px"
          className="h-full w-full"
          sandbox="allow-same-origin allow-popups allow-forms"
          referrerPolicy="no-referrer"
        />
      </Box>
    );
  }

  // Default fallback
  return (
    <Box textAlign="center" padding="s">
      Unable to display document.
    </Box>
  );
};

export default FileViewer;<|MERGE_RESOLUTION|>--- conflicted
+++ resolved
@@ -251,39 +251,6 @@
     }
     // For image files, display them inline using img tag
     if (fileType === 'image') {
-<<<<<<< HEAD
-      return (
-        <Box className="document-container" padding={{ top: 's' }}>
-          <Box textAlign="center">
-            <img
-              src={presignedUrl}
-              alt="Document preview"
-              style={{
-                maxWidth: '100%',
-                maxHeight: '800px',
-                height: 'auto',
-                objectFit: 'contain',
-              }}
-              onError={(e) => {
-                // On error, replace the image with a download link
-                const container = e.target.parentElement;
-                container.innerHTML = `
-                  <div style="padding: 48px;">
-                    <h3>🖼️ Image Document</h3>
-                    <p>Unable to display this image.</p>
-                    <p>
-                      <a href="${presignedUrl}" target="_blank" rel="noopener noreferrer" 
-                         style="display: inline-block; padding: 12px 24px; background-color: #0073bb; 
-                                color: white; text-decoration: none; border-radius: 4px; 
-                                font-weight: bold; margin: 10px;">
-                        📥 Download Image
-                      </a>
-                    </p>
-                  </div>
-                `;
-              }}
-            />
-=======
       const handleImageError = () => {
         setImageError(true);
         setImageErrorUrl(presignedUrl);
@@ -329,7 +296,6 @@
                 </p>
               </Box>
             )}
->>>>>>> 62ccd708
           </Box>
         </Box>
       );
