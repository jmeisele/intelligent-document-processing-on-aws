// Copyright Amazon.com, Inc. or its affiliates. All Rights Reserved.
// SPDX-License-Identifier: MIT-0

/* eslint-disable react/prop-types */
import React, { useState } from 'react';
import { Box } from '@cloudscape-design/components';
<<<<<<< HEAD
import { API, Logger } from 'aws-amplify';
=======
import { generateClient } from 'aws-amplify/api';
import { ConsoleLogger } from 'aws-amplify/utils';
>>>>>>> 25b76c74
import DOMPurify from 'dompurify';
// Note: XLSX and mammoth imports removed since we're using download approach for Excel/Docx files
import useSettingsContext from '../../contexts/settings';
import generateS3PresignedUrl from '../common/generate-s3-presigned-url';
import useAppContext from '../../contexts/app';
import getFileContents from '../../graphql/queries/getFileContents';

const client = generateClient();
const logger = new ConsoleLogger('FileViewer');

// Helper function to create a safe data URL for HTML content
const createSafeDataUrl = (content, contentType) => {
  // For HTML content, sanitize with DOMPurify
  if (contentType.includes('html')) {
    const sanitizedContent = DOMPurify.sanitize(content, {
      FORBID_TAGS: ['script', 'iframe', 'object', 'embed'],
      FORBID_ATTR: ['onerror', 'onload', 'onclick', 'onmouseover', 'onmouseout'],
    });

    return `data:${contentType};charset=utf-8,${encodeURIComponent(sanitizedContent)}`;
  }

  // For CSV files, treat as plain text for better browser compatibility
  if (contentType.includes('csv')) {
    return `data:text/plain;charset=utf-8,${encodeURIComponent(content)}`;
  }

  // For other text-based content, use as is
  return `data:${contentType};charset=utf-8,${encodeURIComponent(content)}`;
};

// Helper function to detect file type from object key or content type
const detectFileType = (objectKey, contentType) => {
  // First check content type if available
  if (contentType) {
    if (contentType.includes('pdf')) return 'pdf';
    if (contentType.includes('image/')) return 'image';
    if (contentType.includes('html')) return 'html';
    if (contentType.includes('text/')) return 'text';
    if (contentType.includes('json')) return 'json';
    if (contentType.includes('spreadsheet') || contentType.includes('excel')) return 'excel';
    if (contentType.includes('wordprocessingml') || contentType.includes('msword')) return 'docx';
  }
  // Fallback to checking file extension
  if (objectKey) {
    const extension = objectKey.split('.').pop().toLowerCase();
    if (extension === 'pdf') return 'pdf';
    if (['jpg', 'jpeg', 'png', 'gif', 'svg', 'webp'].includes(extension)) return 'image';
    if (extension === 'html' || extension === 'htm') return 'html';
    if (['txt', 'md', 'csv', 'log'].includes(extension)) return 'text';
    if (extension === 'json') return 'json';
    if (['xlsx', 'xls', 'xlsm', 'xlsb'].includes(extension)) return 'excel';
    if (['docx', 'doc'].includes(extension)) return 'docx';
  }
  return 'unknown';
};

const FileViewer = ({ objectKey }) => {
  const [presignedUrl, setPresignedUrl] = useState(null);
  const [fileContent, setFileContent] = useState(null);
  const [contentType, setContentType] = useState(null);
  const { settings } = useSettingsContext();
  const { currentCredentials } = useAppContext();
  const [isLoading, setIsLoading] = useState(false);
  const [error, setError] = useState(null);
  const [viewMethod, setViewMethod] = useState('presigned'); // 'presigned' or 'content'
  const [imageError, setImageError] = useState(false);
  const [imageErrorUrl, setImageErrorUrl] = useState('');

  // Fetch file contents via GraphQL API and process special file types
  const fetchFileContents = async (s3Url) => {
    try {
      logger.info('Fetching file contents via GraphQL for:', s3Url);
      const response = await client.graphql({
        query: getFileContents,
        variables: { s3Uri: s3Url },
      });

      const result = response.data.getFileContents;
      logger.info('Content type received:', result.contentType);
      logger.info('Binary content?', result.isBinary);
      logger.info('Content length:', result.content ? result.content.length : 'null');
      logger.info('Content type:', typeof result.content);
      logger.info('Content preview:', result.content ? result.content.substring(0, 100) : 'null');

      // Get file type
      const fileType = detectFileType(objectKey, result.contentType);
      logger.info('Detected file type:', fileType);

      // For Excel and Docx files, we always use presigned URL with download approach
      if (fileType === 'excel' || fileType === 'docx') {
        logger.info(`${fileType} file detected, using presigned URL with download approach`);
      }

      // Set content and type for other files
      setFileContent(result.content);
      setContentType(result.contentType);

      // Determine view method based on content type and binary flag
      let selectedViewMethod;
      if (
        fileType === 'pdf' ||
        fileType === 'excel' ||
        fileType === 'docx' ||
        (result.isBinary === true && fileType !== 'html' && fileType !== 'text')
      ) {
        // Use presigned URL for PDFs, Excel, Docx, and other binary content
        selectedViewMethod = 'presigned';
      } else if (fileType === 'html' || fileType === 'text' || result.isBinary === false) {
        // Use content-based viewing for HTML, text content, and non-binary files (like CSV)
        selectedViewMethod = 'content';
      } else {
        // Use presigned URL for other content
        selectedViewMethod = 'presigned';
      }

      logger.info('Selected view method:', selectedViewMethod);
      setViewMethod(selectedViewMethod);

      return result;
    } catch (err) {
      logger.error('Error fetching file contents:', err);
      throw err;
    }
  };

  // Generate presigned URL for direct viewing
  const generateUrl = async () => {
    setIsLoading(true);
    setError(null);
    try {
      if (!settings.InputBucket) {
        throw new Error('Input bucket not configured');
      }

      const region = process.env.REACT_APP_AWS_REGION;
      const s3Url = `https://${settings.InputBucket}.s3.${region}.amazonaws.com/${objectKey}`;

      // First fetch the content via GraphQL to determine content type
      const result = await fetchFileContents(s3Url);

      // Get file type to determine if we need presigned URL
      const fileType = detectFileType(objectKey, result.contentType);

      // Determine if we need presigned URL based on the same logic as in fetchFileContents
      const needsPresignedUrl =
        fileType === 'pdf' ||
        fileType === 'excel' ||
        fileType === 'docx' ||
        (result.isBinary === true && fileType !== 'html' && fileType !== 'text');

      // Generate presigned URL only if needed
      if (needsPresignedUrl) {
        logger.info('Generating presigned URL for:', s3Url);
        const url = await generateS3PresignedUrl(s3Url, currentCredentials);
        setPresignedUrl(url);
      } else {
        logger.info('Using content-based viewing, no presigned URL needed');
      }
    } catch (err) {
      logger.error('Error preparing document for viewing:', err);
      setError('Failed to load document. Please try again.');
    } finally {
      setIsLoading(false);
    }
  };

  // Reset image error state when presigned URL changes
  React.useEffect(() => {
    if (presignedUrl) {
      setImageError(false);
      setImageErrorUrl('');
    }
  }, [presignedUrl]);

  React.useEffect(() => {
    generateUrl();
  }, [objectKey]);

  if (error) {
    return (
      <Box color="text-status-error" padding="s">
        {error}
      </Box>
    );
  }

  // Render loading state
  if (isLoading) {
    return (
      <Box textAlign="center" padding="s">
        Loading document...
      </Box>
    );
  }

  // Render content-based viewer (for HTML and text files)
  if (viewMethod === 'content' && fileContent && contentType) {
    logger.info('Rendering content-based viewer');
    logger.info('File content length:', fileContent.length);
    logger.info('Content type for data URL:', contentType);

    const safeDataUrl = createSafeDataUrl(fileContent, contentType);
    logger.info('Generated data URL length:', safeDataUrl.length);
    logger.info('Data URL preview:', safeDataUrl.substring(0, 200));

    return (
      <Box className="document-container" padding={{ top: 's' }}>
        <iframe
          src={safeDataUrl}
          title="Document Viewer"
          width="100%"
          height="800px"
          className="h-full w-full"
          sandbox="allow-same-origin allow-popups allow-forms"
          referrerPolicy="no-referrer"
        />
      </Box>
    );
  }

  // Render presigned URL viewer (for PDFs, images, etc.)
  if (viewMethod === 'presigned' && presignedUrl) {
    // Get the file type
    const fileType = detectFileType(objectKey, contentType);
    const isPdf = fileType === 'pdf';
    logger.info('Rendering presigned URL viewer for file type:', fileType);
    logger.info('Presigned URL:', presignedUrl);

    if (isPdf) {
      // Special handling for PDFs - use object tag instead of iframe for better PDF support
      return (
        <Box className="document-container" padding={{ top: 's' }}>
          <object data={presignedUrl} type="application/pdf" width="100%" height="800px" className="h-full w-full">
            <p>
              It appears your browser does not support embedded PDFs. You can{' '}
              <a href={presignedUrl} target="_blank" rel="noopener noreferrer">
                download the PDF
              </a>{' '}
              instead.
            </p>
          </object>
        </Box>
      );
    }
    // For image files, display them inline using img tag
    if (fileType === 'image') {
      const handleImageError = () => {
        setImageError(true);
        setImageErrorUrl(presignedUrl);
      };

      return (
        <Box className="document-container" padding={{ top: 's' }}>
          <Box textAlign="center">
            {!imageError ? (
              <img
                src={presignedUrl}
                alt="Document preview"
                style={{
                  maxWidth: '100%',
                  maxHeight: '800px',
                  height: 'auto',
                  objectFit: 'contain',
                }}
                onError={handleImageError}
              />
            ) : (
              <Box padding="xl">
                <h3>🖼️ Image Document</h3>
                <p>Unable to display this image.</p>
                <p>
                  <a
                    href={imageErrorUrl}
                    target="_blank"
                    rel="noopener noreferrer"
                    style={{
                      display: 'inline-block',
                      padding: '12px 24px',
                      backgroundColor: '#0073bb',
                      color: 'white',
                      textDecoration: 'none',
                      borderRadius: '4px',
                      fontWeight: 'bold',
                      margin: '10px',
                    }}
                  >
                    📥 Download Image
                  </a>
                </p>
              </Box>
            )}
          </Box>
        </Box>
      );
    }

    // For Excel and Docx files, provide download link since browsers can't display them inline
    if (fileType === 'excel' || fileType === 'docx') {
      const fileTypeName = fileType === 'excel' ? 'Excel' : 'Word';
      return (
        <Box className="document-container" padding={{ top: 's' }} textAlign="center">
          <Box padding="xl">
            <h3>📄 {fileTypeName} Document</h3>
            <p>This {fileTypeName} document cannot be displayed directly in the browser.</p>
            <p>
              <a
                href={presignedUrl}
                target="_blank"
                rel="noopener noreferrer"
                style={{
                  display: 'inline-block',
                  padding: '12px 24px',
                  backgroundColor: '#0073bb',
                  color: 'white',
                  textDecoration: 'none',
                  borderRadius: '4px',
                  fontWeight: 'bold',
                  margin: '10px',
                }}
              >
                📥 Download {fileTypeName} File
              </a>
            </p>
            <p style={{ fontSize: '14px', color: '#666' }}>
              The file will open in your default {fileTypeName} application.
            </p>
          </Box>
        </Box>
      );
    }

    // For other non-PDF content, use iframe with appropriate sandbox settings
    return (
      <Box className="document-container" padding={{ top: 's' }}>
        <iframe
          src={presignedUrl}
          title="Document Viewer"
          width="100%"
          height="800px"
          className="h-full w-full"
          sandbox="allow-same-origin allow-popups allow-forms"
          referrerPolicy="no-referrer"
        />
      </Box>
    );
  }

  // Default fallback
  return (
    <Box textAlign="center" padding="s">
      Unable to display document.
    </Box>
  );
};

export default FileViewer;<|MERGE_RESOLUTION|>--- conflicted
+++ resolved
@@ -4,12 +4,8 @@
 /* eslint-disable react/prop-types */
 import React, { useState } from 'react';
 import { Box } from '@cloudscape-design/components';
-<<<<<<< HEAD
-import { API, Logger } from 'aws-amplify';
-=======
 import { generateClient } from 'aws-amplify/api';
 import { ConsoleLogger } from 'aws-amplify/utils';
->>>>>>> 25b76c74
 import DOMPurify from 'dompurify';
 // Note: XLSX and mammoth imports removed since we're using download approach for Excel/Docx files
 import useSettingsContext from '../../contexts/settings';
