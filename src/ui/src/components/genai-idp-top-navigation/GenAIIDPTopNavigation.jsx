// Copyright Amazon.com, Inc. or its affiliates. All Rights Reserved.
// SPDX-License-Identifier: Apache-2.0
import React, { useState } from 'react';
import { Box, Button, Modal, SpaceBetween, TopNavigation } from '@cloudscape-design/components';
<<<<<<< HEAD
import { Auth, Logger } from 'aws-amplify';
=======
import { signOut } from 'aws-amplify/auth';
import { ConsoleLogger } from 'aws-amplify/utils';
>>>>>>> 25b76c74

import useAppContext from '../../contexts/app';

const logger = new ConsoleLogger('TopNavigation');

/* eslint-disable react/prop-types */
const SignOutModal = ({ visible, setVisible }) => {
  async function handleSignOut() {
    try {
      await signOut();
      logger.debug('signed out');
      window.location.reload();
    } catch (error) {
      logger.error('error signing out: ', error);
    }
  }
  return (
    <Modal
      onDismiss={() => setVisible(false)}
      visible={visible}
      closeAriaLabel="Close modal"
      size="medium"
      footer={
        <Box float="right">
          <SpaceBetween direction="horizontal" size="xs">
            <Button variant="link" onClick={() => setVisible(false)}>
              Cancel
            </Button>
            <Button variant="primary" onClick={() => handleSignOut()}>
              Sign Out
            </Button>
          </SpaceBetween>
        </Box>
      }
      header="Sign Out"
    >
      Sign out of the application?
    </Modal>
  );
};

const GenAIIDPTopNavigation = () => {
  const { user } = useAppContext();
  const userId = user?.username || 'user';
  const [isSignOutModalVisible, setIsSignOutModalVisiblesetVisible] = useState(false);
  return (
    <>
      <div id="top-navigation" style={{ position: 'sticky', top: 0, zIndex: 1002 }}>
        <TopNavigation
          identity={{ href: '#', title: 'GenAI IDP Console (preview)' }}
          i18nStrings={{ overflowMenuTriggerText: 'More' }}
          utilities={[
            {
              type: 'menu-dropdown',
              text: userId,
              description: userId,
              iconName: 'user-profile',
              items: [
                {
                  id: 'signout',
                  type: 'button',
                  text: (
                    <Button variant="primary" onClick={() => setIsSignOutModalVisiblesetVisible(true)}>
                      Sign out
                    </Button>
                  ),
                },
                {
                  id: 'support-group',
                  text: 'Resources',
                  items: [
                    {
                      id: 'documentation',
                      text: 'Blog Post',
                      href: 'https://www.amazon.com/genaiidp',
                      external: true,
                      externalIconAriaLabel: ' (opens in new tab)',
                    },
                    {
                      id: 'source',
                      text: 'Source Code',
                      href: 'https://github.com/aws-solutions-library-samples/accelerated-intelligent-document-processing-on-aws',
                      external: true,
                      externalIconAriaLabel: ' (opens in new tab)',
                    },
                  ],
                },
              ],
            },
          ]}
        />
      </div>
      <SignOutModal visible={isSignOutModalVisible} setVisible={setIsSignOutModalVisiblesetVisible} />
    </>
  );
};

export default GenAIIDPTopNavigation;<|MERGE_RESOLUTION|>--- conflicted
+++ resolved
@@ -2,12 +2,8 @@
 // SPDX-License-Identifier: Apache-2.0
 import React, { useState } from 'react';
 import { Box, Button, Modal, SpaceBetween, TopNavigation } from '@cloudscape-design/components';
-<<<<<<< HEAD
-import { Auth, Logger } from 'aws-amplify';
-=======
 import { signOut } from 'aws-amplify/auth';
 import { ConsoleLogger } from 'aws-amplify/utils';
->>>>>>> 25b76c74
 
 import useAppContext from '../../contexts/app';
 
