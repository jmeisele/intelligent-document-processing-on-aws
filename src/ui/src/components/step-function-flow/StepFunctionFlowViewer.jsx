--- conflicted
+++ resolved
@@ -4,10 +4,6 @@
  */
 import React, { useState, useEffect, useRef } from 'react';
 import PropTypes from 'prop-types';
-<<<<<<< HEAD
-import { API, graphqlOperation, Logger } from 'aws-amplify';
-=======
->>>>>>> 25b76c74
 import {
   Container,
   Header,
