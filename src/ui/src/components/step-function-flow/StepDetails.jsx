--- conflicted
+++ resolved
@@ -46,17 +46,6 @@
   );
 };
 
-JsonDisplay.propTypes = {
-  data: PropTypes.oneOfType([PropTypes.string, PropTypes.object, PropTypes.array]),
-};
-
-<<<<<<< HEAD
-const StepDetails = ({ step, formatDuration, getStepIcon }) => {
-=======
-JsonDisplay.defaultProps = {
-  data: null,
-};
-
 // Helper function to check if a step is disabled based on configuration
 const isStepDisabled = (stepName, config) => {
   if (!config) return false;
@@ -77,7 +66,6 @@
 };
 
 const StepDetails = ({ step, formatDuration, getStepIcon, mergedConfig }) => {
->>>>>>> 851b3d1a
   const [inputExpanded, setInputExpanded] = useState(false);
   const [outputExpanded, setOutputExpanded] = useState(false);
   const [errorExpanded, setErrorExpanded] = useState(true); // Default to expanded for errors
