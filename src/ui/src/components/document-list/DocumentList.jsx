// Copyright Amazon.com, Inc. or its affiliates. All Rights Reserved.
// SPDX-License-Identifier: Apache-2.0
import React, { useEffect, useState } from 'react';
import { Table, Pagination, TextFilter } from '@cloudscape-design/components';
import { useCollection } from '@cloudscape-design/collection-hooks';
<<<<<<< HEAD
import { Logger } from 'aws-amplify';
=======
import { ConsoleLogger } from 'aws-amplify/utils';
>>>>>>> 25b76c74

import useDocumentsContext from '../../contexts/documents';
import useSettingsContext from '../../contexts/settings';

import mapDocumentsAttributes from '../common/map-document-attributes';
import { paginationLabels } from '../common/labels';
import useLocalStorage from '../common/local-storage';
import { exportToExcel } from '../common/download-func';
import DeleteDocumentModal from '../common/DeleteDocumentModal';
import ReprocessDocumentModal from '../common/ReprocessDocumentModal';

import {
  DocumentsPreferences,
  DocumentsCommonHeader,
  COLUMN_DEFINITIONS_MAIN,
  KEY_COLUMN_ID,
  SELECTION_LABELS,
  DEFAULT_PREFERENCES,
  DEFAULT_SORT_COLUMN,
} from './documents-table-config';

import { getFilterCounterText, TableEmptyState, TableNoMatchState } from '../common/table';

import '@cloudscape-design/global-styles/index.css';

const logger = new ConsoleLogger('DocumentList');

const DocumentList = () => {
  const [documentList, setDocumentList] = useState([]);
  const [isDeleteModalVisible, setIsDeleteModalVisible] = useState(false);
  const [isReprocessModalVisible, setIsReprocessModalVisible] = useState(false);
  const { settings } = useSettingsContext();

  const {
    documents,
    isDocumentsListLoading,
    setIsDocumentsListLoading,
    setPeriodsToLoad,
    setSelectedItems,
    setToolsOpen,
    periodsToLoad,
    getDocumentDetailsFromIds,
    deleteDocuments,
    reprocessDocuments,
  } = useDocumentsContext();

  const [preferences, setPreferences] = useLocalStorage('documents-list-preferences', DEFAULT_PREFERENCES);

  // prettier-ignore
  const {
    items, actions, filteredItemsCount, collectionProps, filterProps, paginationProps,
  } = useCollection(documentList, {
    filtering: {
      empty: <TableEmptyState resourceName="Document" />,
      noMatch: <TableNoMatchState onClearFilter={() => actions.setFiltering('')} />,
    },
    pagination: { pageSize: preferences.pageSize },
    sorting: { defaultState: { sortingColumn: DEFAULT_SORT_COLUMN, isDescending: true } },
    selection: {
      keepSelection: false,
      trackBy: KEY_COLUMN_ID,
    },
  });

  useEffect(() => {
    if (!isDocumentsListLoading) {
      logger.debug('setting documents list', documents);
      setDocumentList(mapDocumentsAttributes(documents, settings));
    } else {
      logger.debug('documents list is loading');
    }
  }, [isDocumentsListLoading, documents]);

  useEffect(() => {
    logger.debug('setting selected items', collectionProps.selectedItems);
    setSelectedItems(collectionProps.selectedItems);
  }, [collectionProps.selectedItems]);

  const handleDeleteConfirm = async () => {
    const objectKeys = collectionProps.selectedItems.map((item) => item.objectKey);
    logger.debug('Deleting documents', objectKeys);

    const result = await deleteDocuments(objectKeys);
    logger.debug('Delete result', result);

    // Close the modal
    setIsDeleteModalVisible(false);

    // Clear selection after deletion
    actions.setSelectedItems([]);
  };

  const handleReprocessConfirm = async () => {
    const objectKeys = collectionProps.selectedItems.map((item) => item.objectKey);
    logger.debug('Reprocessing documents', objectKeys);

    const result = await reprocessDocuments(objectKeys);
    logger.debug('Reprocess result', result);

    // Close the modal
    setIsReprocessModalVisible(false);

    // Clear selection after reprocessing
    actions.setSelectedItems([]);
  };

  /* eslint-disable react/jsx-props-no-spreading */
  return (
    <>
      <Table
        {...collectionProps}
        header={
          <DocumentsCommonHeader
            resourceName="Documents"
            documents={documents}
            selectedItems={collectionProps.selectedItems}
            totalItems={documentList}
            updateTools={() => setToolsOpen(true)}
            loading={isDocumentsListLoading}
            setIsLoading={setIsDocumentsListLoading}
            periodsToLoad={periodsToLoad}
            setPeriodsToLoad={setPeriodsToLoad}
            getDocumentDetailsFromIds={getDocumentDetailsFromIds}
            downloadToExcel={() => exportToExcel(documentList, 'Document-List')}
            onReprocess={() => setIsReprocessModalVisible(true)}
            onDelete={() => setIsDeleteModalVisible(true)}
            // eslint-disable-next-line max-len, prettier/prettier
          />
        }
        columnDefinitions={COLUMN_DEFINITIONS_MAIN}
        items={items}
        loading={isDocumentsListLoading}
        loadingText="Loading documents"
        selectionType="multi"
        ariaLabels={SELECTION_LABELS}
        filter={
          <TextFilter
            {...filterProps}
            filteringAriaLabel="Filter documents"
            filteringPlaceholder="Find documents"
            countText={getFilterCounterText(filteredItemsCount)}
          />
        }
        wrapLines={preferences.wrapLines}
        pagination={<Pagination {...paginationProps} ariaLabels={paginationLabels} />}
        preferences={<DocumentsPreferences preferences={preferences} setPreferences={setPreferences} />}
        trackBy={items.objectKey}
        visibleColumns={[KEY_COLUMN_ID, ...preferences.visibleContent]}
        resizableColumns
      />

      <DeleteDocumentModal
        visible={isDeleteModalVisible}
        onDismiss={() => setIsDeleteModalVisible(false)}
        onConfirm={handleDeleteConfirm}
        selectedItems={collectionProps.selectedItems}
      />

      <ReprocessDocumentModal
        visible={isReprocessModalVisible}
        onDismiss={() => setIsReprocessModalVisible(false)}
        onConfirm={handleReprocessConfirm}
        selectedItems={collectionProps.selectedItems}
      />
    </>
  );
};

export default DocumentList;<|MERGE_RESOLUTION|>--- conflicted
+++ resolved
@@ -3,11 +3,7 @@
 import React, { useEffect, useState } from 'react';
 import { Table, Pagination, TextFilter } from '@cloudscape-design/components';
 import { useCollection } from '@cloudscape-design/collection-hooks';
-<<<<<<< HEAD
-import { Logger } from 'aws-amplify';
-=======
 import { ConsoleLogger } from 'aws-amplify/utils';
->>>>>>> 25b76c74
 
 import useDocumentsContext from '../../contexts/documents';
 import useSettingsContext from '../../contexts/settings';
