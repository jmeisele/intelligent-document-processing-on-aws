--- conflicted
+++ resolved
@@ -3,15 +3,10 @@
 
 /* eslint-disable react/prop-types */
 import React, { useState, useRef } from 'react';
-<<<<<<< HEAD
-import { API, Logger } from 'aws-amplify';
-import { Button, Container, SpaceBetween, FormField, Alert } from '@cloudscape-design/components';
-=======
 import { generateClient } from 'aws-amplify/api';
 import { ConsoleLogger } from 'aws-amplify/utils';
 import { Button, Container, SpaceBetween, FormField, Alert } from '@cloudscape-design/components';
 
->>>>>>> 25b76c74
 import chatWithDocument from '../../graphql/queries/chatWithDocument';
 import './ChatPanel.css';
 
