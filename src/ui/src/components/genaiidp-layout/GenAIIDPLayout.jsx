// Copyright Amazon.com, Inc. or its affiliates. All Rights Reserved.
// SPDX-License-Identifier: Apache-2.0
import React, { useState } from 'react';
<<<<<<< HEAD
import { Switch, Route, useRouteMatch } from 'react-router-dom';
=======
import { Routes, Route } from 'react-router-dom';
>>>>>>> 25b76c74
import { AppLayout, Flashbar } from '@cloudscape-design/components';

import { ConsoleLogger } from 'aws-amplify/utils';

import { DocumentsContext } from '../../contexts/documents';

import useNotifications from '../../hooks/use-notifications';
import useSplitPanel from '../../hooks/use-split-panel';
import useGraphQlApi from '../../hooks/use-graphql-api';

import DocumentList from '../document-list';
import DocumentDetails from '../document-details';
import DocumentsQueryLayout from '../document-kb-query-layout';
import DocumentsAgentsLayout from '../document-agents-layout/DocumentsAgentsLayout';
import UploadDocumentPanel from '../upload-document';
import DiscoveryPanel from '../discovery/DiscoveryPanel';
import { appLayoutLabels } from '../common/labels';

import Navigation from './navigation';
import Breadcrumbs from './breadcrumbs';
import ToolsPanel from './tools-panel';
import SplitPanel from './documents-split-panel';
import ConfigurationLayout from '../configuration-layout';

import { DOCUMENT_LIST_SHARDS_PER_DAY, PERIODS_TO_LOAD_STORAGE_KEY } from '../document-list/documents-table-config';

import useAppContext from '../../contexts/app';

const logger = new ConsoleLogger('GenAIIDPLayout');

const GenAIIDPLayout = () => {
  const { navigationOpen, setNavigationOpen } = useAppContext();

  const notifications = useNotifications();
  const [toolsOpen, setToolsOpen] = useState(false);
  const [selectedItems, setSelectedItems] = useState([]);

  const getInitialPeriodsToLoad = () => {
    // default to 2 hours - half of one (4hr) shard period
    let periods = 0.5;
    try {
      const periodsFromStorage = Math.abs(JSON.parse(localStorage.getItem(PERIODS_TO_LOAD_STORAGE_KEY)));
      // prettier-ignore
      if (
        !Number.isFinite(periodsFromStorage)
        // load max of to 30 days
        || periodsFromStorage > DOCUMENT_LIST_SHARDS_PER_DAY * 30
      ) {
        logger.warn('invalid initialPeriodsToLoad value from local storage');
      } else {
        periods = (periodsFromStorage > 0) ? periodsFromStorage : periods;
        localStorage.setItem(PERIODS_TO_LOAD_STORAGE_KEY, JSON.stringify(periods));
      }
    } catch {
      logger.warn('failed to parse initialPeriodsToLoad from local storage');
    }

    return periods;
  };
  const initialPeriodsToLoad = getInitialPeriodsToLoad();

  const {
    documents,
    getDocumentDetailsFromIds,
    isDocumentsListLoading,
    periodsToLoad,
    setIsDocumentsListLoading,
    setPeriodsToLoad,
    deleteDocuments,
    reprocessDocuments,
  } = useGraphQlApi({ initialPeriodsToLoad });

  // eslint-disable-next-line prettier/prettier
  const { splitPanelOpen, onSplitPanelToggle, splitPanelSize, onSplitPanelResize } = useSplitPanel(selectedItems);

  // eslint-disable-next-line react/jsx-no-constructed-context-values
  const documentsContextValue = {
    documents,
    getDocumentDetailsFromIds,
    isDocumentsListLoading,
    selectedItems,
    setIsDocumentsListLoading,
    setPeriodsToLoad,
    setToolsOpen,
    setSelectedItems,
    periodsToLoad,
    toolsOpen,
    deleteDocuments,
    reprocessDocuments,
  };

  return (
    <DocumentsContext.Provider value={documentsContextValue}>
      <AppLayout
        headerSelector="#top-navigation"
        navigation={<Navigation />}
        navigationOpen={navigationOpen}
        onNavigationChange={({ detail }) => setNavigationOpen(detail.open)}
        breadcrumbs={<Breadcrumbs />}
        notifications={<Flashbar items={notifications} />}
        tools={<ToolsPanel />}
        toolsOpen={toolsOpen}
        onToolsChange={({ detail }) => setToolsOpen(detail.open)}
        splitPanelOpen={splitPanelOpen}
        onSplitPanelToggle={onSplitPanelToggle}
        splitPanelSize={splitPanelSize}
        onSplitPanelResize={onSplitPanelResize}
        splitPanel={<SplitPanel />}
        content={
          <Routes>
            <Route index element={<DocumentList />} />
            <Route path="query" element={<DocumentsQueryLayout />} />
            <Route path="agents" element={<DocumentsAgentsLayout />} />
            <Route path="config" element={<ConfigurationLayout />} />
            <Route path="upload" element={<UploadDocumentPanel />} />
            <Route path="discovery" element={<DiscoveryPanel />} />
            <Route path=":objectKey" element={<DocumentDetails />} />
          </Routes>
        }
        ariaLabels={appLayoutLabels}
      />
    </DocumentsContext.Provider>
  );
};

export default GenAIIDPLayout;<|MERGE_RESOLUTION|>--- conflicted
+++ resolved
@@ -1,11 +1,7 @@
 // Copyright Amazon.com, Inc. or its affiliates. All Rights Reserved.
 // SPDX-License-Identifier: Apache-2.0
 import React, { useState } from 'react';
-<<<<<<< HEAD
-import { Switch, Route, useRouteMatch } from 'react-router-dom';
-=======
 import { Routes, Route } from 'react-router-dom';
->>>>>>> 25b76c74
 import { AppLayout, Flashbar } from '@cloudscape-design/components';
 
 import { ConsoleLogger } from 'aws-amplify/utils';
